--- conflicted
+++ resolved
@@ -32,36 +32,22 @@
   describe('StepFunctionStateMachineAllLogsToCloudWatch: Step Function log "ALL" events to CloudWatch Logs', () => {
     const ruleId = 'StepFunctionStateMachineAllLogsToCloudWatch';
     test('Noncompliance 1', () => {
-<<<<<<< HEAD
-      new StateMachine(stack, 'rStateMachine', {
+      new StateMachine(stack, 'StateMachine', {
         definitionBody: DefinitionBody.fromChainable(
-          new Wait(stack, 'rWait30', {
+          new Wait(stack, 'Wait30', {
             time: WaitTime.duration(Duration.seconds(30)),
           })
         ),
-=======
-      new StateMachine(stack, 'StateMachine', {
-        definition: new Wait(stack, 'Wait30', {
-          time: WaitTime.duration(Duration.seconds(30)),
-        }),
->>>>>>> b2180562
       });
       validateStack(stack, ruleId, TestType.NON_COMPLIANCE);
     });
     test('Compliance', () => {
-<<<<<<< HEAD
-      new StateMachine(stack, 'rStateMachine', {
+      new StateMachine(stack, 'StateMachine', {
         definitionBody: DefinitionBody.fromChainable(
-          new Wait(stack, 'rWait30', {
+          new Wait(stack, 'Wait30', {
             time: WaitTime.duration(Duration.seconds(30)),
           })
         ),
-=======
-      new StateMachine(stack, 'StateMachine', {
-        definition: new Wait(stack, 'Wait30', {
-          time: WaitTime.duration(Duration.seconds(30)),
-        }),
->>>>>>> b2180562
         logs: {
           level: LogLevel.ALL,
           destination: new LogGroup(stack, 'SfnLog'),
@@ -74,36 +60,22 @@
   describe('StepFunctionStateMachineXray: Step Function have X-Ray tracing enabled', () => {
     const ruleId = 'StepFunctionStateMachineXray';
     test('Noncompliance 1', () => {
-<<<<<<< HEAD
-      new StateMachine(stack, 'rStateMachine', {
+      new StateMachine(stack, 'StateMachine', {
         definitionBody: DefinitionBody.fromChainable(
-          new Wait(stack, 'rWait30', {
+          new Wait(stack, 'Wait30', {
             time: WaitTime.duration(Duration.seconds(30)),
           })
         ),
-=======
-      new StateMachine(stack, 'StateMachine', {
-        definition: new Wait(stack, 'Wait30', {
-          time: WaitTime.duration(Duration.seconds(30)),
-        }),
->>>>>>> b2180562
       });
       validateStack(stack, ruleId, TestType.NON_COMPLIANCE);
     });
     test('Compliance', () => {
-<<<<<<< HEAD
-      new StateMachine(stack, 'rStateMachine', {
+      new StateMachine(stack, 'StateMachine', {
         definitionBody: DefinitionBody.fromChainable(
-          new Wait(stack, 'rWait30', {
+          new Wait(stack, 'Wait30', {
             time: WaitTime.duration(Duration.seconds(30)),
           })
         ),
-=======
-      new StateMachine(stack, 'StateMachine', {
-        definition: new Wait(stack, 'Wait30', {
-          time: WaitTime.duration(Duration.seconds(30)),
-        }),
->>>>>>> b2180562
         tracingEnabled: true,
       });
       validateStack(stack, ruleId, TestType.COMPLIANCE);
