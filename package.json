{
  "name": "cdk-nag",
  "description": "Check CDK applications for best practices using a combination on available rule packs.",
  "repository": {
    "type": "git",
    "url": "https://github.com/cdklabs/cdk-nag.git"
  },
  "scripts": {
    "clobber": "npx projen clobber",
    "compile": "npx projen compile",
    "test:compile": "npx projen test:compile",
    "test": "npx projen test",
    "build": "npx projen build",
    "test:watch": "npx projen test:watch",
    "test:update": "npx projen test:update",
    "bump": "npx projen bump",
    "unbump": "npx projen unbump",
    "publish:github": "npx projen publish:github",
    "default": "npx projen default",
    "watch": "npx projen watch",
    "package": "npx projen package",
    "eslint": "npx projen eslint",
    "compat": "npx projen compat",
    "publish:npm": "npx projen publish:npm",
    "publish:pypi": "npx projen publish:pypi",
    "docgen": "npx projen docgen",
    "release": "npx projen release",
    "upgrade": "npx projen upgrade",
    "projen": "npx projen"
  },
  "author": {
    "name": "Arun Donti",
    "email": "donti@amazon.com",
    "organization": false
  },
  "devDependencies": {
    "@aws-cdk/assert": "^1.123.0",
    "@types/jest": "^26.0.24",
    "@types/node": "^14.17.0",
    "@typescript-eslint/eslint-plugin": "^4.33.0",
    "@typescript-eslint/parser": "^4.33.0",
    "eslint": "^7.32.0",
    "eslint-config-prettier": "^8.3.0",
    "eslint-import-resolver-node": "^0.3.6",
    "eslint-import-resolver-typescript": "^2.5.0",
<<<<<<< HEAD
    "eslint-plugin-import": "^2.25.1",
=======
    "eslint-plugin-import": "^2.25.2",
>>>>>>> d1223b59
    "eslint-plugin-prettier": "^3.4.1",
    "jest": "^27.2.5",
    "jest-junit": "^12",
    "jsii": "^1.39.0",
    "jsii-diff": "^1.39.0",
    "jsii-docgen": "^1.8.110",
    "jsii-pacmak": "^1.39.0",
    "json-schema": "^0.3.0",
    "npm-check-updates": "^11",
    "prettier": "^2.4.1",
    "projen": "^0.30.2",
    "standard-version": "^9",
<<<<<<< HEAD
    "ts-jest": "^27.0.5",
=======
    "ts-jest": "^27.0.6",
>>>>>>> d1223b59
    "typescript": "^4.4.4"
  },
  "peerDependencies": {
    "@aws-cdk/aws-apigateway": "^1.123.0",
    "@aws-cdk/aws-apigatewayv2": "^1.123.0",
    "@aws-cdk/aws-apigatewayv2-authorizers": "^1.123.0",
    "@aws-cdk/aws-apigatewayv2-integrations": "^1.123.0",
    "@aws-cdk/aws-athena": "^1.123.0",
    "@aws-cdk/aws-autoscaling": "^1.123.0",
    "@aws-cdk/aws-certificatemanager": "^1.123.0",
    "@aws-cdk/aws-cloud9": "^1.123.0",
    "@aws-cdk/aws-cloudfront": "^1.123.0",
    "@aws-cdk/aws-cloudfront-origins": "^1.123.0",
    "@aws-cdk/aws-cloudtrail": "^1.123.0",
    "@aws-cdk/aws-cloudwatch": "^1.123.0",
    "@aws-cdk/aws-cloudwatch-actions": "^1.123.0",
    "@aws-cdk/aws-codebuild": "^1.123.0",
    "@aws-cdk/aws-cognito": "^1.123.0",
    "@aws-cdk/aws-dax": "^1.123.0",
    "@aws-cdk/aws-dms": "^1.123.0",
    "@aws-cdk/aws-docdb": "^1.123.0",
    "@aws-cdk/aws-dynamodb": "^1.123.0",
    "@aws-cdk/aws-ec2": "^1.123.0",
    "@aws-cdk/aws-ecr": "^1.123.0",
    "@aws-cdk/aws-ecs": "^1.123.0",
    "@aws-cdk/aws-efs": "^1.123.0",
    "@aws-cdk/aws-eks": "^1.123.0",
    "@aws-cdk/aws-elasticache": "^1.123.0",
    "@aws-cdk/aws-elasticbeanstalk": "^1.123.0",
    "@aws-cdk/aws-elasticloadbalancing": "^1.123.0",
    "@aws-cdk/aws-elasticloadbalancingv2": "^1.123.0",
    "@aws-cdk/aws-elasticsearch": "^1.123.0",
    "@aws-cdk/aws-emr": "^1.123.0",
    "@aws-cdk/aws-iam": "^1.123.0",
    "@aws-cdk/aws-kinesis": "^1.123.0",
    "@aws-cdk/aws-kinesisanalytics": "^1.123.0",
    "@aws-cdk/aws-kinesisfirehose": "^1.123.0",
    "@aws-cdk/aws-kms": "^1.123.0",
    "@aws-cdk/aws-lambda": "^1.123.0",
    "@aws-cdk/aws-logs": "^1.123.0",
    "@aws-cdk/aws-mediastore": "^1.123.0",
    "@aws-cdk/aws-msk": "^1.123.0",
    "@aws-cdk/aws-neptune": "^1.123.0",
    "@aws-cdk/aws-opensearchservice": "^1.123.0",
    "@aws-cdk/aws-quicksight": "^1.123.0",
    "@aws-cdk/aws-rds": "^1.123.0",
    "@aws-cdk/aws-redshift": "^1.123.0",
    "@aws-cdk/aws-s3": "^1.123.0",
    "@aws-cdk/aws-sagemaker": "^1.123.0",
    "@aws-cdk/aws-secretsmanager": "^1.123.0",
    "@aws-cdk/aws-sns": "^1.123.0",
    "@aws-cdk/aws-sqs": "^1.123.0",
    "@aws-cdk/aws-stepfunctions": "^1.123.0",
    "@aws-cdk/aws-wafv2": "^1.123.0",
    "@aws-cdk/core": "^1.123.0",
    "constructs": "^3.2.27"
  },
  "dependencies": {
    "@aws-cdk/aws-apigateway": "^1.123.0",
    "@aws-cdk/aws-apigatewayv2": "^1.123.0",
    "@aws-cdk/aws-apigatewayv2-authorizers": "^1.123.0",
    "@aws-cdk/aws-apigatewayv2-integrations": "^1.123.0",
    "@aws-cdk/aws-athena": "^1.123.0",
    "@aws-cdk/aws-autoscaling": "^1.123.0",
    "@aws-cdk/aws-certificatemanager": "^1.123.0",
    "@aws-cdk/aws-cloud9": "^1.123.0",
    "@aws-cdk/aws-cloudfront": "^1.123.0",
    "@aws-cdk/aws-cloudfront-origins": "^1.123.0",
    "@aws-cdk/aws-cloudtrail": "^1.123.0",
    "@aws-cdk/aws-cloudwatch": "^1.123.0",
    "@aws-cdk/aws-cloudwatch-actions": "^1.123.0",
    "@aws-cdk/aws-codebuild": "^1.123.0",
    "@aws-cdk/aws-cognito": "^1.123.0",
    "@aws-cdk/aws-dax": "^1.123.0",
    "@aws-cdk/aws-dms": "^1.123.0",
    "@aws-cdk/aws-docdb": "^1.123.0",
    "@aws-cdk/aws-dynamodb": "^1.123.0",
    "@aws-cdk/aws-ec2": "^1.123.0",
    "@aws-cdk/aws-ecr": "^1.123.0",
    "@aws-cdk/aws-ecs": "^1.123.0",
    "@aws-cdk/aws-efs": "^1.123.0",
    "@aws-cdk/aws-eks": "^1.123.0",
    "@aws-cdk/aws-elasticache": "^1.123.0",
    "@aws-cdk/aws-elasticbeanstalk": "^1.123.0",
    "@aws-cdk/aws-elasticloadbalancing": "^1.123.0",
    "@aws-cdk/aws-elasticloadbalancingv2": "^1.123.0",
    "@aws-cdk/aws-elasticsearch": "^1.123.0",
    "@aws-cdk/aws-emr": "^1.123.0",
    "@aws-cdk/aws-iam": "^1.123.0",
    "@aws-cdk/aws-kinesis": "^1.123.0",
    "@aws-cdk/aws-kinesisanalytics": "^1.123.0",
    "@aws-cdk/aws-kinesisfirehose": "^1.123.0",
    "@aws-cdk/aws-kms": "^1.123.0",
    "@aws-cdk/aws-lambda": "^1.123.0",
    "@aws-cdk/aws-logs": "^1.123.0",
    "@aws-cdk/aws-mediastore": "^1.123.0",
    "@aws-cdk/aws-msk": "^1.123.0",
    "@aws-cdk/aws-neptune": "^1.123.0",
    "@aws-cdk/aws-opensearchservice": "^1.123.0",
    "@aws-cdk/aws-quicksight": "^1.123.0",
    "@aws-cdk/aws-rds": "^1.123.0",
    "@aws-cdk/aws-redshift": "^1.123.0",
    "@aws-cdk/aws-s3": "^1.123.0",
    "@aws-cdk/aws-sagemaker": "^1.123.0",
    "@aws-cdk/aws-secretsmanager": "^1.123.0",
    "@aws-cdk/aws-sns": "^1.123.0",
    "@aws-cdk/aws-sqs": "^1.123.0",
    "@aws-cdk/aws-stepfunctions": "^1.123.0",
    "@aws-cdk/aws-wafv2": "^1.123.0",
    "@aws-cdk/core": "^1.123.0"
  },
  "bundledDependencies": [],
  "keywords": [
    "cdk"
  ],
  "main": "lib/index.js",
  "license": "Apache-2.0",
  "version": "0.0.0",
  "jest": {
    "testMatch": [
      "**/__tests__/**/*.ts?(x)",
      "**/?(*.)+(spec|test).ts?(x)"
    ],
    "clearMocks": true,
    "collectCoverage": true,
    "coverageReporters": [
      "json",
      "lcov",
      "clover",
      "text"
    ],
    "coverageDirectory": "coverage",
    "coveragePathIgnorePatterns": [
      "/node_modules/"
    ],
    "testPathIgnorePatterns": [
      "/node_modules/"
    ],
    "watchPathIgnorePatterns": [
      "/node_modules/"
    ],
    "reporters": [
      "default",
      [
        "jest-junit",
        {
          "outputDirectory": "test-reports"
        }
      ]
    ],
    "preset": "ts-jest",
    "globals": {
      "ts-jest": {
        "tsconfig": "tsconfig.dev.json"
      }
    }
  },
  "types": "lib/index.d.ts",
  "stability": "stable",
  "jsii": {
    "outdir": "dist",
    "targets": {
      "python": {
        "distName": "cdk-nag",
        "module": "cdk_nag"
      }
    },
    "tsc": {
      "outDir": "lib",
      "rootDir": "src"
    }
  },
  "resolutions": {
    "ansi-regex": "^5.0.1"
  },
  "prettier": {
    "singleQuote": true,
    "semi": true,
    "trailingComma": "es5"
  },
  "//": "~~ Generated by projen. To modify, edit .projenrc.js and run \"npx projen\"."
}<|MERGE_RESOLUTION|>--- conflicted
+++ resolved
@@ -43,11 +43,7 @@
     "eslint-config-prettier": "^8.3.0",
     "eslint-import-resolver-node": "^0.3.6",
     "eslint-import-resolver-typescript": "^2.5.0",
-<<<<<<< HEAD
-    "eslint-plugin-import": "^2.25.1",
-=======
     "eslint-plugin-import": "^2.25.2",
->>>>>>> d1223b59
     "eslint-plugin-prettier": "^3.4.1",
     "jest": "^27.2.5",
     "jest-junit": "^12",
@@ -60,11 +56,7 @@
     "prettier": "^2.4.1",
     "projen": "^0.30.2",
     "standard-version": "^9",
-<<<<<<< HEAD
-    "ts-jest": "^27.0.5",
-=======
     "ts-jest": "^27.0.6",
->>>>>>> d1223b59
     "typescript": "^4.4.4"
   },
   "peerDependencies": {
