{
  "name": "cdk-nag",
  "description": "Check CDK applications for best practices using a combination on available rule packs.",
  "repository": {
    "type": "git",
    "url": "https://github.com/cdklabs/cdk-nag.git"
  },
  "scripts": {
    "clobber": "npx projen clobber",
    "compile": "npx projen compile",
    "test:compile": "npx projen test:compile",
    "test": "npx projen test",
    "build": "npx projen build",
    "test:watch": "npx projen test:watch",
    "test:update": "npx projen test:update",
    "bump": "npx projen bump",
    "unbump": "npx projen unbump",
    "upgrade-dependencies": "npx projen upgrade-dependencies",
    "default": "npx projen default",
    "watch": "npx projen watch",
    "package": "npx projen package",
    "eslint": "npx projen eslint",
    "compat": "npx projen compat",
    "publish:npm": "npx projen publish:npm",
    "publish:pypi": "npx projen publish:pypi",
    "docgen": "npx projen docgen",
    "release": "npx projen release",
    "projen": "npx projen"
  },
  "author": {
    "name": "Arun Donti",
    "email": "donti@amazon.com",
    "organization": false
  },
  "devDependencies": {
    "@aws-cdk/assert": "^1.110.0",
    "@types/jest": "^26.0.24",
    "@types/node": "^10.17.0",
    "@typescript-eslint/eslint-plugin": "^4.29.0",
    "@typescript-eslint/parser": "^4.29.0",
    "eslint": "^7.32.0",
    "eslint-config-prettier": "^8.3.0",
    "eslint-import-resolver-node": "^0.3.4",
    "eslint-import-resolver-typescript": "^2.4.0",
    "eslint-plugin-import": "^2.23.4",
    "eslint-plugin-prettier": "^3.4.0",
    "jest": "^27.0.6",
    "jest-junit": "^12",
    "jsii": "^1.31.0",
    "jsii-diff": "^1.31.0",
    "jsii-docgen": "^1.8.110",
    "jsii-pacmak": "^1.31.0",
    "json-schema": "^0.3.0",
    "npm-check-updates": "^11",
<<<<<<< HEAD
    "projen": "^0.27.6",
=======
    "prettier": "^2.3.2",
    "projen": "^0.27.13",
>>>>>>> da28310e
    "standard-version": "^9",
    "ts-jest": "^27.0.4",
    "typescript": "^4.3.5"
  },
  "peerDependencies": {
    "@aws-cdk/aws-apigateway": "^1.110.0",
    "@aws-cdk/aws-apigatewayv2": "^1.110.0",
    "@aws-cdk/aws-apigatewayv2-authorizers": "^1.110.0",
    "@aws-cdk/aws-apigatewayv2-integrations": "^1.110.0",
    "@aws-cdk/aws-athena": "^1.110.0",
    "@aws-cdk/aws-autoscaling": "^1.110.0",
    "@aws-cdk/aws-cloud9": "^1.110.0",
    "@aws-cdk/aws-cloudfront": "^1.110.0",
    "@aws-cdk/aws-cloudfront-origins": "^1.110.0",
    "@aws-cdk/aws-cloudtrail": "^1.110.0",
    "@aws-cdk/aws-codebuild": "^1.110.0",
    "@aws-cdk/aws-cognito": "^1.110.0",
    "@aws-cdk/aws-dax": "^1.110.0",
    "@aws-cdk/aws-docdb": "^1.110.0",
    "@aws-cdk/aws-dynamodb": "^1.110.0",
    "@aws-cdk/aws-ec2": "^1.110.0",
    "@aws-cdk/aws-ecr": "^1.110.0",
    "@aws-cdk/aws-ecs": "^1.110.0",
    "@aws-cdk/aws-efs": "^1.110.0",
    "@aws-cdk/aws-eks": "^1.110.0",
    "@aws-cdk/aws-elasticache": "^1.110.0",
    "@aws-cdk/aws-elasticbeanstalk": "^1.110.0",
    "@aws-cdk/aws-elasticloadbalancing": "^1.110.0",
    "@aws-cdk/aws-elasticloadbalancingv2": "^1.110.0",
    "@aws-cdk/aws-elasticsearch": "^1.110.0",
    "@aws-cdk/aws-emr": "^1.110.0",
    "@aws-cdk/aws-iam": "^1.110.0",
    "@aws-cdk/aws-kinesis": "^1.110.0",
    "@aws-cdk/aws-kinesisanalytics": "^1.110.0",
    "@aws-cdk/aws-kinesisfirehose": "^1.110.0",
    "@aws-cdk/aws-kms": "^1.110.0",
    "@aws-cdk/aws-lambda": "^1.110.0",
    "@aws-cdk/aws-logs": "^1.110.0",
    "@aws-cdk/aws-mediastore": "^1.110.0",
    "@aws-cdk/aws-msk": "^1.110.0",
    "@aws-cdk/aws-neptune": "^1.110.0",
    "@aws-cdk/aws-quicksight": "^1.110.0",
    "@aws-cdk/aws-rds": "^1.110.0",
    "@aws-cdk/aws-redshift": "^1.110.0",
    "@aws-cdk/aws-s3": "^1.110.0",
    "@aws-cdk/aws-sagemaker": "^1.110.0",
    "@aws-cdk/aws-sns": "^1.110.0",
    "@aws-cdk/aws-sqs": "^1.110.0",
    "@aws-cdk/aws-stepfunctions": "^1.110.0",
    "@aws-cdk/aws-wafv2": "^1.110.0",
    "@aws-cdk/core": "^1.110.0",
    "constructs": "^3.2.27"
  },
  "dependencies": {
    "@aws-cdk/aws-apigateway": "^1.110.0",
    "@aws-cdk/aws-apigatewayv2": "^1.110.0",
    "@aws-cdk/aws-apigatewayv2-authorizers": "^1.110.0",
    "@aws-cdk/aws-apigatewayv2-integrations": "^1.110.0",
    "@aws-cdk/aws-athena": "^1.110.0",
    "@aws-cdk/aws-autoscaling": "^1.110.0",
    "@aws-cdk/aws-cloud9": "^1.110.0",
    "@aws-cdk/aws-cloudfront": "^1.110.0",
    "@aws-cdk/aws-cloudfront-origins": "^1.110.0",
    "@aws-cdk/aws-cloudtrail": "^1.110.0",
    "@aws-cdk/aws-codebuild": "^1.110.0",
    "@aws-cdk/aws-cognito": "^1.110.0",
    "@aws-cdk/aws-dax": "^1.110.0",
    "@aws-cdk/aws-docdb": "^1.110.0",
    "@aws-cdk/aws-dynamodb": "^1.110.0",
    "@aws-cdk/aws-ec2": "^1.110.0",
    "@aws-cdk/aws-ecr": "^1.110.0",
    "@aws-cdk/aws-ecs": "^1.110.0",
    "@aws-cdk/aws-efs": "^1.110.0",
    "@aws-cdk/aws-eks": "^1.110.0",
    "@aws-cdk/aws-elasticache": "^1.110.0",
    "@aws-cdk/aws-elasticbeanstalk": "^1.110.0",
    "@aws-cdk/aws-elasticloadbalancing": "^1.110.0",
    "@aws-cdk/aws-elasticloadbalancingv2": "^1.110.0",
    "@aws-cdk/aws-elasticsearch": "^1.110.0",
    "@aws-cdk/aws-emr": "^1.110.0",
    "@aws-cdk/aws-iam": "^1.110.0",
    "@aws-cdk/aws-kinesis": "^1.110.0",
    "@aws-cdk/aws-kinesisanalytics": "^1.110.0",
    "@aws-cdk/aws-kinesisfirehose": "^1.110.0",
    "@aws-cdk/aws-kms": "^1.110.0",
    "@aws-cdk/aws-lambda": "^1.110.0",
    "@aws-cdk/aws-logs": "^1.110.0",
    "@aws-cdk/aws-mediastore": "^1.110.0",
    "@aws-cdk/aws-msk": "^1.110.0",
    "@aws-cdk/aws-neptune": "^1.110.0",
    "@aws-cdk/aws-quicksight": "^1.110.0",
    "@aws-cdk/aws-rds": "^1.110.0",
    "@aws-cdk/aws-redshift": "^1.110.0",
    "@aws-cdk/aws-s3": "^1.110.0",
    "@aws-cdk/aws-sagemaker": "^1.110.0",
    "@aws-cdk/aws-sns": "^1.110.0",
    "@aws-cdk/aws-sqs": "^1.110.0",
    "@aws-cdk/aws-stepfunctions": "^1.110.0",
    "@aws-cdk/aws-wafv2": "^1.110.0",
    "@aws-cdk/core": "^1.110.0"
  },
  "bundledDependencies": [],
  "keywords": [
    "cdk"
  ],
  "main": "lib/index.js",
  "license": "Apache-2.0",
  "version": "0.0.0",
  "jest": {
    "testMatch": [
      "**/__tests__/**/*.ts?(x)",
      "**/?(*.)+(spec|test).ts?(x)"
    ],
    "clearMocks": true,
    "collectCoverage": true,
    "coverageReporters": [
      "json",
      "lcov",
      "clover",
      "text"
    ],
    "coverageDirectory": "coverage",
    "coveragePathIgnorePatterns": [
      "/node_modules/"
    ],
    "testPathIgnorePatterns": [
      "/node_modules/"
    ],
    "watchPathIgnorePatterns": [
      "/node_modules/"
    ],
    "reporters": [
      "default",
      [
        "jest-junit",
        {
          "outputDirectory": "test-reports"
        }
      ]
    ],
    "preset": "ts-jest",
    "globals": {
      "ts-jest": {
        "tsconfig": "tsconfig.jest.json"
      }
    }
  },
  "types": "lib/index.d.ts",
  "stability": "stable",
  "jsii": {
    "outdir": "dist",
    "targets": {
      "python": {
        "distName": "cdk-nag",
        "module": "cdk_nag"
      }
    },
    "tsc": {
      "outDir": "lib",
      "rootDir": "src"
    }
  },
  "prettier": {
    "singleQuote": true,
    "semi": true
  },
  "resolutions": {
    "trim-newlines": "3.0.1"
  },
  "//": "~~ Generated by projen. To modify, edit .projenrc.js and run \"npx projen\"."
}<|MERGE_RESOLUTION|>--- conflicted
+++ resolved
@@ -52,12 +52,8 @@
     "jsii-pacmak": "^1.31.0",
     "json-schema": "^0.3.0",
     "npm-check-updates": "^11",
-<<<<<<< HEAD
-    "projen": "^0.27.6",
-=======
     "prettier": "^2.3.2",
     "projen": "^0.27.13",
->>>>>>> da28310e
     "standard-version": "^9",
     "ts-jest": "^27.0.4",
     "typescript": "^4.3.5"
