/*
Copyright Amazon.com, Inc. or its affiliates. All Rights Reserved.
SPDX-License-Identifier: Apache-2.0
*/

import { Annotations, CfnResource, IConstruct } from '@aws-cdk/core';
import { NagPack } from '../common';

import { nist80053DynamoDBPITREnabled } from './rules/dynamodb';
import {
  nist80053EC2CheckDetailedMonitoring,
  nist80053EC2CheckInsideVPC,
  nist80053EC2CheckNoPublicIPs,
  nist80053EC2CheckSSHRestricted,
} from './rules/ec2';
import { nist80053EFSEncrypted } from './rules/efs';
import {
  nist80053EMRKerberosEnabled
} from './rules/emr';
import {
  nist80053IamGroupMembership,
  nist80053IamNoInlinePolicy,
  nist80053IamPolicyNoStatementsWithAdminAccess,
  nist80053IamUserNoPolicies,
} from './rules/iam';
import {
  nist80053RedshiftClusterConfiguration,
  nist80053RedshiftClusterPublicAccess,
} from './rules/redshift';

/**
 * Check for NIST 800-53 compliance.
 * Based on the NIST 800-53 AWS operational best practices: https://docs.aws.amazon.com/config/latest/developerguide/operational-best-practices-for-nist-800-53_rev_4.html
 */
export class NIST80053Checks extends NagPack {
  public visit(node: IConstruct): void {
    if (node instanceof CfnResource) {
      // Get ignores metadata if it exists
      const ignores = node.getMetadata('cdk_nag')?.rules_to_suppress;
      this.checkDynamoDB(node, ignores);
      this.checkEC2(node, ignores);
      this.checkEFS(node, ignores);
<<<<<<< HEAD
      this.checkEMR(node, ignores);
=======
      this.checkIAM(node, ignores);
      this.checkRedshift(node, ignores);
    }
  }

  /**
   * CheckDynamoDB Resources
   * @param node the IConstruct to evaluate
   * @param ignores list of ignores for the resource
   */
  private checkDynamoDB(node: CfnResource, ignores: any) {
    if (
      !this.ignoreRule(ignores, 'NIST.800.53-DynamoDBPITREnabled') &&
      !nist80053DynamoDBPITREnabled(node)
    ) {
      const ruleId = 'NIST.800.53-DynamoDBPITREnabled';
      const info =
        'The DynamoDB table does not have Point-in-time Recovery enabled (Control IDs: CP-9(b), CP-10, SI-12).';
      const explanation =
        'The recovery maintains continuous backups of your table for the last 35 days.';
      Annotations.of(node).addError(
        this.createMessage(ruleId, info, explanation)
      );
>>>>>>> da28310e
    }
  }

  /**
   * Check EC2 Resources
   * @param node the IConstruct to evaluate
   * @param ignores list of ignores for the resource
   */
  private checkEC2(node: CfnResource, ignores: any): void {
    if (
      !this.ignoreRule(ignores, 'NIST.800.53-EC2CheckDetailedMonitoring') &&
      !nist80053EC2CheckDetailedMonitoring(node)
    ) {
      const ruleId = 'NIST.800.53-EC2CheckDetailedMonitoring';
      const info =
        'The EC2 instance does not have detailed monitoring enabled - (Control IDs: CA-7(a)(b), SI-4(2), SI-4(a)(b)(c)).';
      const explanation =
        'Detailed monitoring provides additional monitoring information (such as 1-minute period graphs) on the AWS console.';
      Annotations.of(node).addError(
        this.createMessage(ruleId, info, explanation)
      );
    }
    if (
      !this.ignoreRule(ignores, 'NIST.800.53-EC2CheckInsideVPC') &&
      !nist80053EC2CheckInsideVPC(node)
    ) {
      const ruleId = 'NIST.800.53-EC2CheckInsideVPC';
      const info =
        'The EC2 instance is not within a VPC - (Control IDs: AC-4, SC-7, SC-7(3)).';
      const explanation =
        'Because of their logical isolation, domains that reside within an Amazon VPC have an extra layer of security when compared to domains that use public endpoints.';
      Annotations.of(node).addError(
        this.createMessage(ruleId, info, explanation)
      );
    }
    if (
      !this.ignoreRule(ignores, 'NIST.800.53-EC2CheckNoPublicIPs') &&
      !nist80053EC2CheckNoPublicIPs(node)
    ) {
      const ruleId = 'NIST.800.53-EC2CheckNoPublicIPs';
      const info =
        'The EC2 instance is associated with a public IP address - (Control IDs: AC-4, AC-6, AC-21(b), SC-7, SC-7(3)). ';
      const explanation =
        'Amazon EC2 instances can contain sensitive information and access control is required for such resources.';
      Annotations.of(node).addError(
        this.createMessage(ruleId, info, explanation)
      );
    }
    if (
      !this.ignoreRule(ignores, 'NIST.800.53-EC2CheckSSHRestricted') &&
      !nist80053EC2CheckSSHRestricted(node)
    ) {
      const ruleId = 'NIST.800.53-EC2CheckSSHRestricted';
      const info =
        'The Security Group allows unrestricted SSH access - (Control IDs: AC-4, SC-7, SC-7(3)).';
      const explanation =
        'Not allowing ingress (or remote) traffic from 0.0.0.0/0 or ::/0 to port 22 on your resources helps to restrict remote access.';
      Annotations.of(node).addError(
        this.createMessage(ruleId, info, explanation)
      );
    }
  }

  /**
   * Check EFS Resources
   * @param node the IConstruct to evaluate
   * @param ignores list of ignores for the resource
   */
  private checkEFS(node: CfnResource, ignores: any) {
    if (
      !this.ignoreRule(ignores, 'NIST.800.53-EFSEncrypted') &&
      !nist80053EFSEncrypted(node)
    ) {
      const ruleId = 'NIST.800.53-EFSEncrypted';
      const info =
        'The EFS does not have encryption at rest enabled - (Control IDs: SC-13, SC-28).';
      const explanation =
        'Because sensitive data can exist and to help protect data at rest, ensure encryption is enabled for your Amazon Elastic File System (EFS).';
      Annotations.of(node).addError(
        this.createMessage(ruleId, info, explanation)
      );
    }
  }

    /**
   * Check EMR Resources
   * @param node the IConstruct to evaluate
   * @param ignores list of ignores for the resource
   */
     private checkEMR(node: CfnResource, ignores: any) {
      if (
        !this.ignoreRule(ignores, 'NIST.800.53-EMRKerberosEnabled') &&
        !nist80053EMRKerberosEnabled(node)
      ) {
        const ruleId = 'NIST.800.53-EMRKerberosEnabled';
        const info = 'The EMR cluster does not have Kerberos enabled - (Control IDs: AC-2(j), AC-3, AC-5c, AC-6).';
        const explanation = 'The access permissions and authorizations can be managed and incorporated with the principles of least privilege and separation of duties, by enabling Kerberos for Amazon EMR clusters.';
        Annotations.of(node).addError(
          this.createMessage(ruleId, info, explanation),
        );
      }
    }

  /**
   * Check IAM Resources
   * @param node the IConstruct to evaluate
   * @param ignores list of ignores for the resource
   */
  private checkIAM(node: CfnResource, ignores: any): void {
    if (
      !this.ignoreRule(ignores, 'NIST.800.53-IAMGroupMembershipCheck') &&
      !nist80053IamGroupMembership(node)
    ) {
      const ruleId = 'NIST.800.53-IAMGroupMembershipCheck';
      const info =
        'The IAM user does not belong to any group(s) - (Control IDs: AC-2(1), AC-2(j), AC-3, and AC-6).';
      const explanation =
        'AWS Identity and Access Management (IAM) can help you restrict access permissions and authorizations, by ensuring IAM users are members of at least one group. Allowing users more privileges than needed to complete a task may violate the principle of least privilege and separation of duties.';
      Annotations.of(node).addError(
        this.createMessage(ruleId, info, explanation)
      );
    }

    if (
      !this.ignoreRule(ignores, 'NIST.800.53-IAMUserNoPoliciesCheck') &&
      !nist80053IamUserNoPolicies(node)
    ) {
      const ruleId = 'NIST.800.53-IAMUserNoPoliciesCheck';
      const info =
        'The IAM policy is attached at the user level - (Control IDs: AC-2(j), AC-3, AC-5c, AC-6).';
      const explanation =
        'Assigning privileges at the group or the role level helps to reduce opportunity for an identity to receive or retain excessive privileges.';
      Annotations.of(node).addError(
        this.createMessage(ruleId, info, explanation)
      );
    }

    if (
      !this.ignoreRule(ignores, 'NIST.800.53-IAMNoInlinePolicyCheck') &&
      !nist80053IamNoInlinePolicy(node)
    ) {
      const ruleId = 'NIST.800.53-IAMNoInlinePolicyCheck';
      const info =
        'The IAM Group, User, or Role contains an inline policy - (Control ID: AC-6).';
      const explanation =
        'AWS recommends to use managed policies instead of inline policies. The managed policies allow reusability, versioning and rolling back, and delegating permissions management.';
      Annotations.of(node).addError(
        this.createMessage(ruleId, info, explanation)
      );
    }

    if (
      !this.ignoreRule(
        ignores,
        'NIST.800.53-IAMPolicyNoStatementsWithAdminAccess'
      ) &&
      !nist80053IamPolicyNoStatementsWithAdminAccess(node)
    ) {
      const ruleId = 'NIST.800.53-IAMPolicyNoStatementsWithAdminAccess';
      const info =
        'The IAM policy grants admin access - (Control IDs AC-2(1), AC-2(j), AC-3, AC-6).';
      const explanation =
        'AWS Identity and Access Management (IAM) can help you incorporate the principles of least privilege and separation of duties with access permissions and authorizations, restricting policies from containing "Effect": "Allow" with "Action": "*" over "Resource": "*". Allowing users to have more privileges than needed to complete a task may violate the principle of least privilege and separation of duties.';
      Annotations.of(node).addError(
        this.createMessage(ruleId, info, explanation)
      );
    }
  }

  /**
   * Check Redshift Resources
   * @param node the IConstruct to evaluate
   * @param ignores list of ignores for the resource
   */
  private checkRedshift(node: CfnResource, ignores: any): void {
    if (
      !this.ignoreRule(ignores, 'NIST.800.53-RedshiftClusterConfiguration') &&
      !nist80053RedshiftClusterConfiguration(node)
    ) {
      const ruleId = 'NIST.800.53-RedshiftClusterConfiguration';
      const info =
        'The Redshift cluster does not have encryption or audit logging enabled - (Control IDs: AC-2(4), AC-2(g), AU-2(a)(d), AU-3, AU-12(a)(c), SC-13).';
      const explanation =
        'To protect data at rest, ensure that encryption is enabled for your Amazon Redshift clusters. You must also ensure that required configurations are deployed on Amazon Redshift clusters. The audit logging should be enabled to provide information about connections and user activities in the database.';
      Annotations.of(node).addError(
        this.createMessage(ruleId, info, explanation)
      );
    }

    if (
      !this.ignoreRule(ignores, 'NIST.800.53-RedshiftClusterPublicAccess') &&
      !nist80053RedshiftClusterPublicAccess(node)
    ) {
      const ruleId = 'NIST.800.53-RedshiftClusterPublicAccess';
      const info =
        'The Redshift cluster allows public access - (Control IDs: AC-3, AC-4, AC-6, AC-21(b), SC-7, SC-7(3)).';
      const explanation =
        'Amazon Redshift clusters can contain sensitive information and principles and access control is required for such accounts.';
      Annotations.of(node).addError(
        this.createMessage(ruleId, info, explanation)
      );
    }
  }
}<|MERGE_RESOLUTION|>--- conflicted
+++ resolved
@@ -40,9 +40,7 @@
       this.checkDynamoDB(node, ignores);
       this.checkEC2(node, ignores);
       this.checkEFS(node, ignores);
-<<<<<<< HEAD
       this.checkEMR(node, ignores);
-=======
       this.checkIAM(node, ignores);
       this.checkRedshift(node, ignores);
     }
@@ -66,7 +64,6 @@
       Annotations.of(node).addError(
         this.createMessage(ruleId, info, explanation)
       );
->>>>>>> da28310e
     }
   }
 
