--- conflicted
+++ resolved
@@ -21,15 +21,13 @@
   hipaaSecurityCloudTrailLogFileValidationEnabled,
 } from './rules/cloudtrail';
 import {
-<<<<<<< HEAD
   hipaaSecurityCodeBuildProjectEnvVarAwsCred,
   hipaaSecurityCodeBuildProjectSourceRepoUrl,
 } from './rules/codebuild';
-=======
+import {
   hipaaSecurityCloudWatchAlarmAction,
   hipaaSecurityCloudWatchLogGroupEncrypted,
 } from './rules/cloudwatch';
->>>>>>> e6af24d3
 import {
   hipaaSecurityEC2InstanceDetailedMonitoringEnabled,
   hipaaSecurityEC2InstancesInVPC,
@@ -48,13 +46,10 @@
       this.checkAPIGW(node, ignores);
       this.checkAutoScaling(node, ignores);
       this.checkCloudTrail(node, ignores);
-<<<<<<< HEAD
       // this.checkCloudWatch(node, ignores);
       this.checkCodeBuild(node, ignores);
-=======
       this.checkCloudWatch(node, ignores);
       // this.checkCodeBuild(node, ignores);
->>>>>>> e6af24d3
       // this.checkDMS(node, ignores);
       // this.checkDynamoDB(node, ignores);
       this.checkEC2(node, ignores);
