/*
Copyright Amazon.com, Inc. or its affiliates. All Rights Reserved.
SPDX-License-Identifier: Apache-2.0
*/

import { Annotations, CfnResource, IConstruct } from '@aws-cdk/core';
import { NagPack } from '../common';
import {
  hipaaSecurityAPIGWCacheEnabledAndEncrypted,
  hipaaSecurityAPIGWExecutionLoggingEnabled,
  hipaaSecurityAPIGWSSLEnabled,
  hipaaSecurityAPIGWXrayEnabled,
} from './rules/apigw';
import {
  hipaaSecurityAutoscalingGroupELBHealthCheckRequired,
  hipaaSecurityAutoscalingLaunchConfigPublicIpDisabled,
} from './rules/autoscaling';
import {
  hipaaSecurityCloudTrailCloudWatchLogsEnabled,
  hipaaSecurityCloudTrailEncryptionEnabled,
  hipaaSecurityCloudTrailLogFileValidationEnabled,
} from './rules/cloudtrail';
import {
  hipaaSecurityCloudWatchAlarmAction,
  hipaaSecurityCloudWatchLogGroupEncrypted,
  hipaaSecurityCloudWatchLogGroupRetentionPeriod,
} from './rules/cloudwatch';
import {
  hipaaSecurityCodeBuildProjectEnvVarAwsCred,
  hipaaSecurityCodeBuildProjectSourceRepoUrl,
} from './rules/codebuild';
import { hipaaSecurityDMSReplicationNotPublic } from './rules/dms';
import { hipaaSecurityDynamoDBPITREnabled } from './rules/dynamodb';
import {
  hipaaSecurityEC2InstanceDetailedMonitoringEnabled,
  hipaaSecurityEC2InstancesInVPC,
  hipaaSecurityEC2InstanceNoPublicIp,
} from './rules/ec2';
import { hipaaSecurityECSTaskDefinitionUserForHostMode } from './rules/ecs';
import { hipaaSecurityEFSEncrypted } from './rules/efs';
import { hipaaSecurityElastiCacheRedisClusterAutomaticBackup } from './rules/elasticache';
import {
  hipaaSecurityElasticBeanstalkEnhancedHealthReportingEnabled,
  hipaaSecurityElasticBeanstalkManagedUpdatesEnabled,
} from './rules/elasticbeanstalk';
import {
  hipaaSecurityALBHttpDropInvalidHeaderEnabled,
  hipaaSecurityALBHttpToHttpsRedirection,
  hipaaSecurityELBACMCertificateRequired,
  hipaaSecurityELBCrossZoneBalancingEnabled,
  hipaaSecurityELBDeletionProtectionEnabled,
  hipaaSecurityELBLoggingEnabled,
  hipaaSecurityELBTlsHttpsListenersOnly,
  hipaaSecurityELBv2ACMCertificateRequired,
} from './rules/elb';
import { hipaaSecurityEMRKerberosEnabled } from './rules/emr';
import {
  hipaaSecurityIAMNoInlinePolicy,
  hipaaSecurityIAMPolicyNoStatementsWithAdminAccess,
  hipaaSecurityIAMPolicyNoStatementsWithFullAccess,
  hipaaSecurityIAMUserGroupMembership,
  hipaaSecurityIAMUserNoPolicies,
} from './rules/iam';
import {
  hipaaSecurityLambdaConcurrency,
  hipaaSecurityLambdaDlq,
  hipaaSecurityLambdaInsideVPC,
} from './rules/lambda';
import {
  hipaaSecurityOpenSearchEncryptedAtRest,
  hipaaSecurityOpenSearchInVPCOnly,
  hipaaSecurityOpenSearchLogsToCloudWatch,
  hipaaSecurityOpenSearchNodeToNodeEncryption,
} from './rules/opensearch';
<<<<<<< HEAD
import { hipaaSecuritySNSEncryptedKMS } from './rules/sns';
=======
import {
  hipaaSecurityRDSAutomaticMinorVersionUpgradeEnabled,
  hipaaSecurityRDSEnhancedMonitoringEnabled,
  hipaaSecurityRDSInstanceBackupEnabled,
  hipaaSecurityRDSInstanceDeletionProtectionEnabled,
  hipaaSecurityRDSInstanceMultiAZSupport,
  hipaaSecurityRDSInstancePublicAccess,
  hipaaSecurityRDSLoggingEnabled,
  hipaaSecurityRDSStorageEncrypted,
} from './rules/rds';
import {
  hipaaSecurityRedshiftBackupEnabled,
  hipaaSecurityRedshiftClusterConfiguration,
  hipaaSecurityRedshiftClusterMaintenanceSettings,
  hipaaSecurityRedshiftClusterPublicAccess,
  hipaaSecurityRedshiftEnhancedVPCRoutingEnabled,
} from './rules/redshift';
import {
  hipaaSecurityS3BucketLevelPublicAccessProhibited,
  hipaaSecurityS3BucketLoggingEnabled,
  hipaaSecurityS3BucketPublicReadProhibited,
  hipaaSecurityS3BucketPublicWriteProhibited,
  hipaaSecurityS3BucketReplicationEnabled,
  hipaaSecurityS3BucketServerSideEncryptionEnabled,
  hipaaSecurityS3BucketVersioningEnabled,
  hipaaSecurityS3DefaultEncryptionKMS,
} from './rules/s3';
import {
  hipaaSecuritySageMakerEndpointConfigurationKMSKeyConfigured,
  hipaaSecuritySageMakerNotebookInstanceKMSKeyConfigured,
  hipaaSecuritySageMakerNotebookNoDirectInternetAccess,
} from './rules/sagemaker';
import { hipaaSecuritySecretsManagerUsingKMSKey } from './rules/secretsmanager';
>>>>>>> 9e5808ff

/**
 * Check for HIPAA Security compliance.
 * Based on the HIPAA Security AWS operational best practices: https://docs.aws.amazon.com/config/latest/developerguide/operational-best-practices-for-hipaa_security.html
 */
export class HIPAASecurityChecks extends NagPack {
  public visit(node: IConstruct): void {
    if (node instanceof CfnResource) {
      // Get ignores metadata if it exists
      const ignores = node.getMetadata('cdk_nag')?.rules_to_suppress;
      this.checkAPIGW(node, ignores);
      this.checkAutoScaling(node, ignores);
      this.checkCloudTrail(node, ignores);
      this.checkCloudWatch(node, ignores);
      this.checkCodeBuild(node, ignores);
      this.checkDMS(node, ignores);
      this.checkDynamoDB(node, ignores);
      this.checkEC2(node, ignores);
      this.checkECS(node, ignores);
      this.checkEFS(node, ignores);
      this.checkElastiCache(node, ignores);
      this.checkElasticBeanstalk(node, ignores);
      this.checkELB(node, ignores);
      this.checkEMR(node, ignores);
      this.checkIAM(node, ignores);
      this.checkLambda(node, ignores);
      this.checkOpenSearch(node, ignores);
<<<<<<< HEAD
      // this.checkRDS(node, ignores);
      // this.checkRedshift(node, ignores);
      // this.checkS3(node, ignores);
      // this.checkSageMaker(node, ignores);
      // this.checkSecretsManager(node, ignores);
      this.checkSNS(node, ignores);
=======
      this.checkRDS(node, ignores);
      this.checkRedshift(node, ignores);
      this.checkS3(node, ignores);
      this.checkSageMaker(node, ignores);
      this.checkSecretsManager(node, ignores);
      // this.checkSNS(node, ignores);
>>>>>>> 9e5808ff
      // this.checkVPC(node, ignores);
    }
  }

  /**
   * Check API Gateway Resources
   * @param node the IConstruct to evaluate
   * @param ignores list of ignores for the resource
   */
  private checkAPIGW(node: CfnResource, ignores: any): void {
    if (
      !this.ignoreRule(
        ignores,
        'HIPAA.Security-APIGWCacheEnabledAndEncrypted'
      ) &&
      !hipaaSecurityAPIGWCacheEnabledAndEncrypted(node)
    ) {
      const ruleId = 'HIPAA.Security-APIGWCacheEnabledAndEncrypted';
      const info =
        'The API Gateway stage does not have caching enabled and encrypted for all methods - (Control IDs: 164.312(a)(2)(iv), 164.312(e)(2)(ii)).';
      const explanation =
        "To help protect data at rest, ensure encryption is enabled for your API Gateway stage's cache. Because sensitive data can be captured for the API method, enable encryption at rest to help protect that data.";
      Annotations.of(node).addError(
        this.createMessage(ruleId, info, explanation)
      );
    }
    if (
      !this.ignoreRule(
        ignores,
        'HIPAA.Security-APIGWExecutionLoggingEnabled'
      ) &&
      !hipaaSecurityAPIGWExecutionLoggingEnabled(node)
    ) {
      const ruleId = 'HIPAA.Security-APIGWExecutionLoggingEnabled';
      const info =
        'The API Gateway stage does not have execution logging enabled for all methods - (Control ID: 164.312(b)).';
      const explanation =
        'API Gateway logging displays detailed views of users who accessed the API and the way they accessed the API. This insight enables visibility of user activities.';
      Annotations.of(node).addError(
        this.createMessage(ruleId, info, explanation)
      );
    }
    if (
      !this.ignoreRule(ignores, 'HIPAA.Security-APIGWSSLEnabled') &&
      !hipaaSecurityAPIGWSSLEnabled(node)
    ) {
      const ruleId = 'HIPAA.Security-APIGWSSLEnabled';
      const info =
        'The API Gateway REST API stage is not configured with SSL certificates - (Control IDs: 164.312(a)(2)(iv), 164.312(e)(1), 164.312(e)(2)(i), 164.312(e)(2)(ii)).';
      const explanation =
        'Ensure Amazon API Gateway REST API stages are configured with SSL certificates to allow backend systems to authenticate that requests originate from API Gateway.';
      Annotations.of(node).addError(
        this.createMessage(ruleId, info, explanation)
      );
    }
    if (
      !this.ignoreRule(ignores, 'HIPAA.Security-APIGWXrayEnabled') &&
      !hipaaSecurityAPIGWXrayEnabled(node)
    ) {
      const ruleId = 'HIPAA.Security-APIGWXrayEnabled';
      const info =
        'The API Gateway REST API stage does not have X-Ray enabled - (Control ID: 164.312(b)).';
      const explanation =
        'AWS X-Ray collects data about requests that your application serves, and provides tools you can use to view, filter, and gain insights into that data to identify issues and opportunities for optimization. Ensure X-Ray is enables so you can see detailed information not only about the request and response, but also about calls that your application makes to downstream AWS resources, microservices, databases and HTTP web APIs.';
      Annotations.of(node).addError(
        this.createMessage(ruleId, info, explanation)
      );
    }
  }

  /**
   * Check Auto Scaling Resources
   * @param node the IConstruct to evaluate
   * @param ignores list of ignores for the resource
   */
  private checkAutoScaling(node: CfnResource, ignores: any): void {
    if (
      !this.ignoreRule(
        ignores,
        'HIPAA.Security-AutoscalingGroupELBHealthCheckRequired'
      ) &&
      !hipaaSecurityAutoscalingGroupELBHealthCheckRequired(node)
    ) {
      const ruleId = 'HIPAA.Security-AutoscalingGroupELBHealthCheckRequired';
      const info =
        'The Auto Scaling group utilizes a load balancer and does not have an ELB health check configured - (Control ID: 164.312(b)).';
      const explanation =
        'The Elastic Load Balancer (ELB) health checks for Amazon Elastic Compute Cloud (Amazon EC2) Auto Scaling groups support maintenance of adequate capacity and availability. The load balancer periodically sends pings, attempts connections, or sends requests to test Amazon EC2 instances health in an auto-scaling group. If an instance is not reporting back, traffic is sent to a new Amazon EC2 instance.';
      Annotations.of(node).addError(
        this.createMessage(ruleId, info, explanation)
      );
    }
    if (
      !this.ignoreRule(
        ignores,
        'HIPAA.Security-AutoscalingLaunchConfigPublicIpDisabled'
      ) &&
      !hipaaSecurityAutoscalingLaunchConfigPublicIpDisabled(node)
    ) {
      const ruleId = 'HIPAA.Security-AutoscalingLaunchConfigPublicIpDisabled';
      const info =
        'The Auto Scaling launch configuration does not have public IP addresses disabled - (Control IDs: 164.308(a)(3)(i), 164.308(a)(3)(ii)(B), 164.308(a)(4)(ii)(A), 164.308(a)(4)(ii)(C), 164.312(a)(1), 164.312(e)(1)).';
      const explanation =
        'If you configure your Network Interfaces with a public IP address, then the associated resources to those Network Interfaces are reachable from the internet. EC2 resources should not be publicly accessible, as this may allow unintended access to your applications or servers.';
      Annotations.of(node).addError(
        this.createMessage(ruleId, info, explanation)
      );
    }
  }

  /**
   * Check CloudTrail Resources
   * @param node the IConstruct to evaluate
   * @param ignores list of ignores for the resource
   */
  private checkCloudTrail(node: CfnResource, ignores: any): void {
    if (
      !this.ignoreRule(
        ignores,
        'HIPAA.Security-CloudTrailCloudWatchLogsEnabled'
      ) &&
      !hipaaSecurityCloudTrailCloudWatchLogsEnabled(node)
    ) {
      const ruleId = 'HIPAA.Security-CloudTrailCloudWatchLogsEnabled';
      const info =
        'The trail does not have CloudWatch logs enabled - (Control IDs: 164.308(a)(3)(ii)(A), 164.312(b)).';
      const explanation =
        'Use Amazon CloudWatch to centrally collect and manage log event activity. Inclusion of AWS CloudTrail data provides details of API call activity within your AWS account.';
      Annotations.of(node).addError(
        this.createMessage(ruleId, info, explanation)
      );
    }
    if (
      !this.ignoreRule(ignores, 'HIPAA.Security-CloudTrailEncryptionEnabled') &&
      !hipaaSecurityCloudTrailEncryptionEnabled(node)
    ) {
      const ruleId = 'HIPAA.Security-CloudTrailEncryptionEnabled';
      const info =
        'The trail does not have a KMS key ID or have encryption enabled - (Control ID: 164.312(a)(2)(iv), 164.312(e)(2)(ii)).';
      const explanation =
        'Because sensitive data may exist and to help protect data at rest, ensure encryption is enabled for your AWS CloudTrail trails.';
      Annotations.of(node).addError(
        this.createMessage(ruleId, info, explanation)
      );
    }
    if (
      !this.ignoreRule(
        ignores,
        'HIPAA.Security-CloudTrailLogFileValidationEnabled'
      ) &&
      !hipaaSecurityCloudTrailLogFileValidationEnabled(node)
    ) {
      const ruleId = 'HIPAA.Security-CloudTrailLogFileValidationEnabled';
      const info =
        'The trail does not have log file validation enabled - (Control ID: 164.312(c)(1), 164.312(c)(2)).';
      const explanation =
        'Utilize AWS CloudTrail log file validation to check the integrity of CloudTrail logs. Log file validation helps determine if a log file was modified or deleted or unchanged after CloudTrail delivered it. This feature is built using industry standard algorithms: SHA-256 for hashing and SHA-256 with RSA for digital signing. This makes it computationally infeasible to modify, delete or forge CloudTrail log files without detection.';
      Annotations.of(node).addError(
        this.createMessage(ruleId, info, explanation)
      );
    }
  }

  /**
   * Check CloudWatch Resources
   * @param node the IConstruct to evaluate
   * @param ignores list of ignores for the resource
   */
  private checkCloudWatch(node: CfnResource, ignores: any): void {
    if (
      !this.ignoreRule(ignores, 'HIPAA.Security-CloudWatchAlarmAction') &&
      !hipaaSecurityCloudWatchAlarmAction(node)
    ) {
      const ruleId = 'HIPAA.Security-CloudWatchAlarmAction';
      const info =
        'The CloudWatch alarm does not have at least one alarm action, one INSUFFICIENT_DATA action, or one OK action enabled - (Control ID: 164.312(b)).';
      const explanation =
        'Amazon CloudWatch alarms alert when a metric breaches the threshold for a specified number of evaluation periods. The alarm performs one or more actions based on the value of the metric or expression relative to a threshold over a number of time periods.';
      Annotations.of(node).addError(
        this.createMessage(ruleId, info, explanation)
      );
    }
    if (
      !this.ignoreRule(ignores, 'HIPAA.Security-CloudWatchLogGroupEncrypted') &&
      !hipaaSecurityCloudWatchLogGroupEncrypted(node)
    ) {
      const ruleId = 'HIPAA.Security-CloudWatchLogGroupEncrypted';
      const info =
        'The CloudWatch Log Group is not encrypted with an AWS KMS key - (Control IDs: 164.312(a)(2)(iv), 164.312(e)(2)(ii)).';
      const explanation =
        'To help protect sensitive data at rest, ensure encryption is enabled for your Amazon CloudWatch Log Groups.';
      Annotations.of(node).addError(
        this.createMessage(ruleId, info, explanation)
      );
    }
    if (
      !this.ignoreRule(
        ignores,
        'HIPAA.Security-CloudWatchLogGroupRetentionPeriod'
      ) &&
      !hipaaSecurityCloudWatchLogGroupRetentionPeriod(node)
    ) {
      const ruleId = 'HIPAA.Security-CloudWatchLogGroupRetentionPeriod';
      const info =
        'The CloudWatch Log Group does not have an explicit retention period configured - (Control ID: 164.312(b)).';
      const explanation =
        'Ensure a minimum duration of event log data is retained for your log groups to help with troubleshooting and forensics investigations. The lack of available past event log data makes it difficult to reconstruct and identify potentially malicious events.';
      Annotations.of(node).addError(
        this.createMessage(ruleId, info, explanation)
      );
    }
  }

  /**
   * Check CodeBuild Resources
   * @param node the IConstruct to evaluate
   * @param ignores list of ignores for the resource
   */
  private checkCodeBuild(node: CfnResource, ignores: any): void {
    if (
      !this.ignoreRule(
        ignores,
        'HIPAA.Security-CodeBuildProjectEnvVarAwsCred'
      ) &&
      !hipaaSecurityCodeBuildProjectEnvVarAwsCred(node)
    ) {
      const ruleId = 'HIPAA.Security-CodeBuildProjectEnvVarAwsCred';
      const info =
        'The CodeBuild environment stores sensitive credentials (such as AWS_ACCESS_KEY_ID and/or AWS_SECRET_ACCESS_KEY) as plaintext environment variables - (Control IDs: 164.308(a)(3)(i), 164.308(a)(4)(ii)(A), 164.308(a)(4)(ii)(C), 164.312(a)(1)).';
      const explanation =
        'Do not store these variables in clear text. Storing these variables in clear text leads to unintended data exposure and unauthorized access.';
      Annotations.of(node).addError(
        this.createMessage(ruleId, info, explanation)
      );
    }
    if (
      !this.ignoreRule(
        ignores,
        'HIPAA.Security-CodeBuildProjectSourceRepoUrl'
      ) &&
      !hipaaSecurityCodeBuildProjectSourceRepoUrl(node)
    ) {
      const ruleId = 'HIPAA.Security-CodeBuildProjectSourceRepoUrl';
      const info =
        'The CodeBuild project which utilizes either a GitHub or BitBucket source repository does not utilize OAUTH - (Control IDs: 164.308(a)(3)(i), 164.308(a)(4)(ii)(A), 164.308(a)(4)(ii)(C), 164.312(a)(1)).';
      const explanation =
        'OAUTH is the most secure method of authenticating your CodeBuild application. Use OAuth instead of personal access tokens or a user name and password to grant authorization for accessing GitHub or Bitbucket repositories.';
      Annotations.of(node).addError(
        this.createMessage(ruleId, info, explanation)
      );
    }
  }

  /**
   * Check DMS Resources
   * @param node the IConstruct to evaluate
   * @param ignores list of ignores for the resource
   */
  private checkDMS(node: CfnResource, ignores: any) {
    if (
      !this.ignoreRule(ignores, 'HIPAA.Security-DMSReplicationNotPublic') &&
      !hipaaSecurityDMSReplicationNotPublic(node)
    ) {
      const ruleId = 'HIPAA.Security-DMSReplicationNotPublic';
      const info =
        'The DMS replication instance is public - (Control IDs: 164.308(a)(3)(i), 164.308(a)(4)(ii)(A), 164.308(a)(4)(ii)(C), 164.312(a)(1), 164.312(e)(1)).';
      const explanation =
        'DMS replication instances can contain sensitive information and access control is required for such accounts.';
      Annotations.of(node).addError(
        this.createMessage(ruleId, info, explanation)
      );
    }
  }

  /**
   * Check DynamoDB Resources
   * @param node the IConstruct to evaluate
   * @param ignores list of ignores for the resource
   */
  private checkDynamoDB(node: CfnResource, ignores: any) {
    if (
      !this.ignoreRule(ignores, 'HIPAA.Security-DynamoDBPITREnabled') &&
      !hipaaSecurityDynamoDBPITREnabled(node)
    ) {
      const ruleId = 'HIPAA.Security-DynamoDBPITREnabled';
      const info =
        'The DynamoDB table does not have Point-in-time Recovery enabled - (Control IDs: 164.308(a)(7)(i), 164.308(a)(7)(ii)(A), 164.308(a)(7)(ii)(B)).';
      const explanation =
        'The recovery maintains continuous backups of your table for the last 35 days.';
      Annotations.of(node).addError(
        this.createMessage(ruleId, info, explanation)
      );
    }
  }

  /**
   * Check EC2 Resources
   * @param node the IConstruct to evaluate
   * @param ignores list of ignores for the resource
   */
  private checkEC2(node: CfnResource, ignores: any): void {
    if (
      !this.ignoreRule(
        ignores,
        'HIPAA.Security-EC2InstanceDetailedMonitoringEnabled'
      ) &&
      !hipaaSecurityEC2InstanceDetailedMonitoringEnabled(node)
    ) {
      const ruleId = 'HIPAA.Security-EC2InstanceDetailedMonitoringEnabled';
      const info =
        'The EC2 instance does not have detailed monitoring enabled - (Control IDs: 164.312(b)).';
      const explanation =
        'Detailed monitoring provides additional monitoring information (such as 1-minute period graphs) on the AWS console.';
      Annotations.of(node).addError(
        this.createMessage(ruleId, info, explanation)
      );
    }
    if (
      !this.ignoreRule(ignores, 'HIPAA.Security-EC2InstancesInVPC') &&
      !hipaaSecurityEC2InstancesInVPC(node)
    ) {
      const ruleId = 'HIPAA.Security-EC2InstancesInVPC';
      const info =
        'The EC2 instance is not within a VPC - (Control IDs: 164.308(a)(3)(i), 164.308(a)(4)(ii)(A), 164.308(a)(4)(ii)(C), 164.312(a)(1), 164.312(e)(1)).';
      const explanation =
        'Because of their logical isolation, domains that reside within an Amazon VPC have an extra layer of security when compared to domains that use public endpoints.';
      Annotations.of(node).addError(
        this.createMessage(ruleId, info, explanation)
      );
    }
    if (
      !this.ignoreRule(ignores, 'HIPAA.Security-EC2CheckNoPublicIPs') &&
      !hipaaSecurityEC2InstanceNoPublicIp(node)
    ) {
      const ruleId = 'HIPAA.Security-EC2CheckNoPublicIPs';
      const info =
        'The EC2 instance is associated with a public IP address - (Control IDs: 164.308(a)(3)(i), 164.308(a)(4)(ii)(A), 164.308(a)(4)(ii)(C), 164.312(a)(1), 164.312(e)(1)).';
      const explanation =
        'Amazon EC2 instances can contain sensitive information and access control is required for such resources.';
      Annotations.of(node).addError(
        this.createMessage(ruleId, info, explanation)
      );
    }
  }

  /**
   * Check ECS Resources
   * @param node the IConstruct to evaluate
   * @param ignores list of ignores for the resource
   */
  private checkECS(node: CfnResource, ignores: any): void {
    if (
      !this.ignoreRule(
        ignores,
        'HIPAA.Security-ECSTaskDefinitionUserForHostMode'
      ) &&
      !hipaaSecurityECSTaskDefinitionUserForHostMode(node)
    ) {
      const ruleId = 'HIPAA.Security-ECSTaskDefinitionUserForHostMode';
      const info =
        "The ECS task definition is configured for host networking and has at least one container with definitions with 'privileged' set to false or empty or 'user' set to root or empty - (Control IDs: 164.308(a)(3)(i), 164.308(a)(3)(ii)(A), 164.308(a)(4)(ii)(A), 164.308(a)(4)(ii)(C), 164.312(a)(1)).";
      const explanation =
        'If a task definition has elevated privileges it is because you have specifically opted-in to those configurations. This rule checks for unexpected privilege escalation when a task definition has host networking enabled but the customer has not opted-in to elevated privileges.';
      Annotations.of(node).addError(
        this.createMessage(ruleId, info, explanation)
      );
    }
  }

  /**
   * Check EFS Resources
   * @param node the IConstruct to evaluate
   * @param ignores list of ignores for the resource
   */
  private checkEFS(node: CfnResource, ignores: any) {
    if (
      !this.ignoreRule(ignores, 'HIPAA.Security-EFSEncrypted') &&
      !hipaaSecurityEFSEncrypted(node)
    ) {
      const ruleId = 'HIPAA.Security-EFSEncrypted';
      const info =
        'The EFS does not have encryption at rest enabled - (Control IDs: 164.312(a)(2)(iv), 164.312(e)(2)(ii)).';
      const explanation =
        'Because sensitive data can exist and to help protect data at rest, ensure encryption is enabled for your Amazon Elastic File System (EFS).';
      Annotations.of(node).addError(
        this.createMessage(ruleId, info, explanation)
      );
    }
  }

  /**
   * Check ElastiCache Resources
   * @param node the IConstruct to evaluate
   * @param ignores list of ignores for the resource
   */
  private checkElastiCache(node: CfnResource, ignores: any) {
    if (
      !this.ignoreRule(
        ignores,
        'HIPAA.Security-ElasticacheRedisClusterAutomaticBackup'
      ) &&
      !hipaaSecurityElastiCacheRedisClusterAutomaticBackup(node)
    ) {
      const ruleId = 'HIPAA.Security-ElasticacheRedisClusterAutomaticBackup';
      const info =
        'The ElastiCache Redis cluster does not retain automatic backups for at least 15 days - (Control IDs: 164.308(a)(7)(i), 164.308(a)(7)(ii)(A), 164.308(a)(7)(ii)(B)).';
      const explanation =
        'Automatic backups can help guard against data loss. If a failure occurs, you can create a new cluster, which restores your data from the most recent backup.';
      Annotations.of(node).addError(
        this.createMessage(ruleId, info, explanation)
      );
    }
  }

  /**
   * Check Elastic Beanstalk Resources
   * @param node the IConstruct to evaluate
   * @param ignores list of ignores for the resource
   */
  private checkElasticBeanstalk(node: CfnResource, ignores: any): void {
    if (
      !this.ignoreRule(
        ignores,
        'HIPAA.Security-ElasticBeanstalkEnhancedHealthReportingEnabled'
      ) &&
      !hipaaSecurityElasticBeanstalkEnhancedHealthReportingEnabled(node)
    ) {
      const ruleId =
        'HIPAA.Security-ElasticBeanstalkEnhancedHealthReportingEnabled';
      const info =
        'The Elastic Beanstalk environment does not have enhanced health reporting enabled - (Control ID: 164.312(b)).';
      const explanation =
        'AWS Elastic Beanstalk enhanced health reporting enables a more rapid response to changes in the health of the underlying infrastructure. These changes could result in a lack of availability of the application. Elastic Beanstalk enhanced health reporting provides a status descriptor to gauge the severity of the identified issues and identify possible causes to investigate.';
      Annotations.of(node).addError(
        this.createMessage(ruleId, info, explanation)
      );
    }
    if (
      !this.ignoreRule(
        ignores,
        'HIPAA.Security-ElasticBeanstalkManagedUpdatesEnabled'
      ) &&
      !hipaaSecurityElasticBeanstalkManagedUpdatesEnabled(node)
    ) {
      const ruleId = 'HIPAA.Security-ElasticBeanstalkManagedUpdatesEnabled';
      const info =
        'The Elastic Beanstalk environment does not have managed updates enabled - (Control ID: 164.308(a)(5)(ii)(A)).';
      const explanation =
        'Enabling managed platform updates for an Amazon Elastic Beanstalk environment ensures that the latest available platform fixes, updates, and features for the environment are installed. Keeping up to date with patch installation is a best practice in securing systems.';
      Annotations.of(node).addError(
        this.createMessage(ruleId, info, explanation)
      );
    }
  }

  /**
   * Check Elastic Load Balancer Resources
   * @param node the IConstruct to evaluate
   * @param ignores list of ignores for the resource
   */
  private checkELB(node: CfnResource, ignores: any): void {
    if (
      !this.ignoreRule(
        ignores,
        'HIPAA.Security-ALBHttpDropInvalidHeaderEnabled'
      ) &&
      !hipaaSecurityALBHttpDropInvalidHeaderEnabled(node)
    ) {
      const ruleId = 'HIPAA.Security-ALBHttpDropInvalidHeaderEnabled';
      const info =
        'The ALB does not have invalid HTTP header dropping enabled - (Control IDs: 164.312(a)(2)(iv), 164.312(e)(1), 164.312(e)(2)(i), 164.312(e)(2)(ii)).';
      const explanation =
        'Ensure that your Application Load Balancers (ALB) are configured to drop http headers. Because sensitive data can exist, enable encryption in transit to help protect that data.';
      Annotations.of(node).addError(
        this.createMessage(ruleId, info, explanation)
      );
    }
    if (
      !this.ignoreRule(ignores, 'HIPAA.Security-ALBHttpToHttpsRedirection') &&
      !hipaaSecurityALBHttpToHttpsRedirection(node)
    ) {
      const ruleId = 'HIPAA.Security-ALBHttpToHttpsRedirection';
      const info =
        "The ALB's HTTP listeners are not configured to redirect to HTTPS - (Control IDs: 164.312(a)(2)(iv), 164.312(e)(1), 164.312(e)(2)(i), 164.312(e)(2)(ii)).";
      const explanation =
        'To help protect data in transit, ensure that your Application Load Balancer automatically redirects unencrypted HTTP requests to HTTPS. Because sensitive data can exist, enable encryption in transit to help protect that data.';
      Annotations.of(node).addError(
        this.createMessage(ruleId, info, explanation)
      );
    }
    if (
      !this.ignoreRule(ignores, 'HIPAA.Security-ELBACMCertificateRequired') &&
      !hipaaSecurityELBACMCertificateRequired(node)
    ) {
      const ruleId = 'HIPAA.Security-ELBACMCertificateRequired';
      const info =
        'The CLB does not utilize an SSL certificate provided by ACM (Amazon Certificate Manager) - (Control IDs: 164.312(a)(2)(iv), 164.312(e)(1), 164.312(e)(2)(i), 164.312(e)(2)(ii)).';
      const explanation =
        'Because sensitive data can exist and to help protect data at transit, ensure encryption is enabled for your Elastic Load Balancing. Use AWS Certificate Manager to manage, provision and deploy public and private SSL/TLS certificates with AWS services and internal resources.';
      Annotations.of(node).addError(
        this.createMessage(ruleId, info, explanation)
      );
    }
    if (
      !this.ignoreRule(
        ignores,
        'HIPAA.Security-ELBCrossZoneBalancingEnabled'
      ) &&
      !hipaaSecurityELBCrossZoneBalancingEnabled(node)
    ) {
      const ruleId = 'HIPAA.Security-ELBCrossZoneBalancingEnabled';
      const info =
        'The CLB does not balance traffic between at least 2 Availability Zones - (Control IDs: 164.308(a)(7)(i), 164.308(a)(7)(ii)(C)).';
      const explanation =
        'The cross-zone load balancing reduces the need to maintain equivalent numbers of instances in each enabled availability zone.';
      Annotations.of(node).addError(
        this.createMessage(ruleId, info, explanation)
      );
    }
    if (
      !this.ignoreRule(
        ignores,
        'HIPAA.Security-ELBDeletionProtectionEnabled'
      ) &&
      !hipaaSecurityELBDeletionProtectionEnabled(node)
    ) {
      const ruleId = 'HIPAA.Security-ELBDeletionProtectionEnabled';
      const info =
        'The ALB, NLB, or GLB does not have deletion protection enabled - (Control IDs: 164.308(a)(7)(i), 164.308(a)(7)(ii)(C)).';
      const explanation =
        'Use this feature to prevent your load balancer from being accidentally or maliciously deleted, which can lead to loss of availability for your applications.';
      Annotations.of(node).addError(
        this.createMessage(ruleId, info, explanation)
      );
    }
    if (
      !this.ignoreRule(ignores, 'HIPAA.Security-ELBLoggingEnabled') &&
      !hipaaSecurityELBLoggingEnabled(node)
    ) {
      const ruleId = 'HIPAA.Security-ELBLoggingEnabled';
      const info =
        'The ELB does not have logging enabled - (Control ID: 164.312(b)).';
      const explanation =
        "Elastic Load Balancing activity is a central point of communication within an environment. Ensure ELB logging is enabled. The collected data provides detailed information about requests sent to The ELB. Each log contains information such as the time the request was received, the client's IP address, latencies, request paths, and server responses.";
      Annotations.of(node).addError(
        this.createMessage(ruleId, info, explanation)
      );
    }
    if (
      !this.ignoreRule(ignores, 'HIPAA.Security-ELBTlsHttpsListenersOnly') &&
      !hipaaSecurityELBTlsHttpsListenersOnly(node)
    ) {
      const ruleId = 'HIPAA.Security-ELBTlsHttpsListenersOnly';
      const info =
        'The CLB does not restrict its listeners to only the SSL and HTTPS protocols - (Control IDs: 164.312(a)(2)(iv), 164.312(e)(1), 164.312(e)(2)(i), 164.312(e)(2)(ii)).';
      const explanation =
        'Because sensitive data can exist, enable encryption in transit to help protect that data.';
      Annotations.of(node).addError(
        this.createMessage(ruleId, info, explanation)
      );
    }
    if (
      !this.ignoreRule(ignores, 'HIPAA.Security-ELBv2ACMCertificateRequired') &&
      !hipaaSecurityELBv2ACMCertificateRequired(node)
    ) {
      const ruleId = 'HIPAA.Security-ELBv2ACMCertificateRequired';
      const info =
        'The ALB, NLB, or GLB listener does not utilize an SSL certificate provided by ACM (Amazon Certificate Manager) - (Control IDs: 164.312(a)(2)(iv), 164.312(e)(2)(ii)).';
      const explanation =
        'Because sensitive data can exist and to help protect data at transit, ensure encryption is enabled for your Elastic Load Balancing. Use AWS Certificate Manager to manage, provision and deploy public and private SSL/TLS certificates with AWS services and internal resources.';
      Annotations.of(node).addError(
        this.createMessage(ruleId, info, explanation)
      );
    }
  }

  /**
   * Check EMR Resources
   * @param node the IConstruct to evaluate
   * @param ignores list of ignores for the resource
   */
  private checkEMR(node: CfnResource, ignores: any) {
    if (
      !this.ignoreRule(ignores, 'HIPAA.Security-EMRKerberosEnabled') &&
      !hipaaSecurityEMRKerberosEnabled(node)
    ) {
      const ruleId = 'HIPAA.Security-EMRKerberosEnabled';
      const info =
        'The EMR cluster does not have Kerberos enabled - (Control IDs: 164.308(a)(3)(i), 164.308(a)(3)(ii)(A), 164.308(a)(3)(ii)(B), 164.308(a)(4)(i), 164.308(a)(4)(ii)(A), 164.308(a)(4)(ii)(B), 164.308(a)(4)(ii)(C), 164.312(a)(1)).';
      const explanation =
        'The access permissions and authorizations can be managed and incorporated with the principles of least privilege and separation of duties, by enabling Kerberos for Amazon EMR clusters.';
      Annotations.of(node).addError(
        this.createMessage(ruleId, info, explanation)
      );
    }
  }

  /**
   * Check IAM Resources
   * @param node the IConstruct to evaluate
   * @param ignores list of ignores for the resource
   */
  private checkIAM(node: CfnResource, ignores: any): void {
    if (
      !this.ignoreRule(ignores, 'HIPAA.Security-IAMNoInlinePolicy') &&
      !hipaaSecurityIAMNoInlinePolicy(node)
    ) {
      const ruleId = 'HIPAA.Security-IAMNoInlinePolicy';
      const info =
        'The IAM Group, User, or Role contains an inline policy - (Control IDs: 164.308(a)(3)(i), 164.308(a)(3)(ii)(A), 164.308(a)(3)(ii)(B), 164.308(a)(4)(i), 164.308(a)(4)(ii)(A), 164.308(a)(4)(ii)(B), 164.308(a)(4)(ii)(C), 164.312(a)(1)).';
      const explanation =
        'AWS recommends to use managed policies instead of inline policies. The managed policies allow reusability, versioning and rolling back, and delegating permissions management.';
      Annotations.of(node).addError(
        this.createMessage(ruleId, info, explanation)
      );
    }
    if (
      !this.ignoreRule(
        ignores,
        'HIPAA.Security-IAMPolicyNoStatementsWithAdminAccess'
      ) &&
      !hipaaSecurityIAMPolicyNoStatementsWithAdminAccess(node)
    ) {
      const ruleId = 'HIPAA.Security-IAMPolicyNoStatementsWithAdminAccess';
      const info =
        'The IAM policy grants admin access - (Control IDs: 164.308(a)(3)(i), 164.308(a)(3)(ii)(A), 164.308(a)(3)(ii)(B), 164.308(a)(4)(i), 164.308(a)(4)(ii)(A), 164.308(a)(4)(ii)(B), 164.308(a)(4)(ii)(C), 164.312(a)(1)).';
      const explanation =
        'AWS Identity and Access Management (IAM) can help you incorporate the principles of least privilege and separation of duties with access permissions and authorizations, restricting policies from containing "Effect": "Allow" with "Action": "*" over "Resource": "*". Allowing users to have more privileges than needed to complete a task may violate the principle of least privilege and separation of duties.';
      Annotations.of(node).addError(
        this.createMessage(ruleId, info, explanation)
      );
    }

    if (
      !this.ignoreRule(
        ignores,
        'HIPAA.Security-IAMPolicyNoStatementsWithFullAccess'
      ) &&
      !hipaaSecurityIAMPolicyNoStatementsWithFullAccess(node)
    ) {
      const ruleId = 'HIPAA.Security-IAMPolicyNoStatementsWithFullAccess';
      const info =
        'The IAM policy grants full access - (Control IDs: 164.308(a)(3)(i), 164.308(a)(3)(ii)(A), 164.308(a)(3)(ii)(B), 164.308(a)(4)(i), 164.308(a)(4)(ii)(A), 164.308(a)(4)(ii)(B), 164.308(a)(4)(ii)(C), 164.312(a)(1)).';
      const explanation =
        'Ensure IAM Actions are restricted to only those actions that are needed. Allowing users to have more privileges than needed to complete a task may violate the principle of least privilege and separation of duties.';
      Annotations.of(node).addError(
        this.createMessage(ruleId, info, explanation)
      );
    }
    if (
      !this.ignoreRule(ignores, 'HIPAA.Security-IAMUserGroupMembership') &&
      !hipaaSecurityIAMUserGroupMembership(node)
    ) {
      const ruleId = 'HIPAA.Security-IAMUserGroupMembership';
      const info =
        'The IAM user does not belong to any group(s) - (Control IDs: 164.308(a)(3)(i), 164.308(a)(3)(ii)(A), 164.308(a)(3)(ii)(B), 164.308(a)(4)(i), 164.308(a)(4)(ii)(A), 164.308(a)(4)(ii)(B), 164.308(a)(4)(ii)(C), 164.312(a)(1)).';
      const explanation =
        'AWS Identity and Access Management (IAM) can help you restrict access permissions and authorizations, by ensuring IAM users are members of at least one group. Allowing users more privileges than needed to complete a task may violate the principle of least privilege and separation of duties.';
      Annotations.of(node).addError(
        this.createMessage(ruleId, info, explanation)
      );
    }

    if (
      !this.ignoreRule(ignores, 'HIPAA.Security-IAMUserNoPolicies') &&
      !hipaaSecurityIAMUserNoPolicies(node)
    ) {
      const ruleId = 'HIPAA.Security-IAMUserNoPolicies';
      const info =
        'The IAM policy is attached at the user level - (Control IDs: 164.308(a)(3)(i), 164.308(a)(3)(ii)(A), 164.308(a)(3)(ii)(B), 164.308(a)(4)(i), 164.308(a)(4)(ii)(A), 164.308(a)(4)(ii)(B), 164.308(a)(4)(ii)(C), 164.312(a)(1)).';
      const explanation =
        'Assigning privileges at the group or the role level helps to reduce opportunity for an identity to receive or retain excessive privileges.';
      Annotations.of(node).addError(
        this.createMessage(ruleId, info, explanation)
      );
    }
  }

  /**
   * Check Lambda Resources
   * @param node the IConstruct to evaluate
   * @param ignores list of ignores for the resource
   */
  private checkLambda(node: CfnResource, ignores: any) {
    if (
      !this.ignoreRule(ignores, 'HIPAA.Security-LambdaConcurrency') &&
      !hipaaSecurityLambdaConcurrency(node)
    ) {
      const ruleId = 'HIPAA.Security-LambdaConcurrency';
      const info =
        'The Lambda function is not configured with function-level concurrent execution limits - (Control ID: 164.312(b)).';
      const explanation =
        "Ensure that a Lambda function's concurrency high and low limits are established. This can assist in baselining the number of requests that your function is serving at any given time.";
      Annotations.of(node).addError(
        this.createMessage(ruleId, info, explanation)
      );
    }
    if (
      !this.ignoreRule(ignores, 'HIPAA.Security-LambdaDlq') &&
      !hipaaSecurityLambdaDlq(node)
    ) {
      const ruleId = 'HIPAA.Security-LambdaDlq';
      const info =
        'The Lambda function is not configured with a dead-letter configuration - (Control ID: 164.312(b)).';
      const explanation =
        'Notify the appropriate personnel through Amazon Simple Queue Service (Amazon SQS) or Amazon Simple Notification Service (Amazon SNS) when a function has failed.';
      Annotations.of(node).addError(
        this.createMessage(ruleId, info, explanation)
      );
    }
    if (
      !this.ignoreRule(ignores, 'HIPAA.Security-LambdaInsideVPC') &&
      !hipaaSecurityLambdaInsideVPC(node)
    ) {
      const ruleId = 'HIPAA.Security-LambdaInsideVPC';
      const info =
        'The Lambda function is not VPC enabled - (Control IDs: 164.308(a)(3)(i), 164.308(a)(4)(ii)(A), 164.308(a)(4)(ii)(C), 164.312(a)(1), 164.312(e)(1)).';
      const explanation =
        'Because of their logical isolation, domains that reside within an Amazon VPC have an extra layer of security when compared to domains that use public endpoints.';
      Annotations.of(node).addError(
        this.createMessage(ruleId, info, explanation)
      );
    }
  }

  /**
   * Check OpenSearch Resources
   * @param node the IConstruct to evaluate
   * @param ignores list of ignores for the resource
   */
  private checkOpenSearch(node: CfnResource, ignores: any) {
    if (
      !this.ignoreRule(ignores, 'HIPAA.Security-OpenSearchEncryptedAtRest') &&
      !hipaaSecurityOpenSearchEncryptedAtRest(node)
    ) {
      const ruleId = 'HIPAA.Security-OpenSearchEncryptedAtRest';
      const info =
        'The OpenSearch Service domain does not have encryption at rest enabled - (Control IDs: 164.312(a)(2)(iv), 164.312(e)(2)(ii)).';
      const explanation =
        'Because sensitive data can exist and to help protect data at rest, ensure encryption is enabled for your Amazon OpenSearch Service (OpenSearch Service) domains.';
      Annotations.of(node).addError(
        this.createMessage(ruleId, info, explanation)
      );
    }
    if (
      !this.ignoreRule(ignores, 'HIPAA.Security-OpenSearchInVPCOnly') &&
      !hipaaSecurityOpenSearchInVPCOnly(node)
    ) {
      const ruleId = 'HIPAA.Security-OpenSearchInVPCOnly';
      const info =
        'The OpenSearch Service domain is not running within a VPC - (Control IDs: 164.308(a)(3)(i), 164.308(a)(4)(ii)(A), 164.308(a)(4)(ii)(C), 164.312(a)(1), 164.312(e)(1)).';
      const explanation =
        'VPCs help secure your AWS resources and provide an extra layer of protection.';
      Annotations.of(node).addError(
        this.createMessage(ruleId, info, explanation)
      );
    }
    if (
      !this.ignoreRule(ignores, 'HIPAA.Security-OpenSearchLogsToCloudWatch') &&
      !hipaaSecurityOpenSearchLogsToCloudWatch(node)
    ) {
      const ruleId = 'HIPAA.Security-OpenSearchLogsToCloudWatch';
      const info =
        'The OpenSearch Service domain does not stream error logs (ES_APPLICATION_LOGS) to CloudWatch Logs - (Control IDs: 164.308(a)(3)(ii)(A), 164.312(b)).';
      const explanation =
        'Ensure Amazon OpenSearch Service domains have error logs enabled and streamed to Amazon CloudWatch Logs for retention and response. Domain error logs can assist with security and access audits, and can help to diagnose availability issues.';
      Annotations.of(node).addError(
        this.createMessage(ruleId, info, explanation)
      );
    }
    if (
      !this.ignoreRule(
        ignores,
        'HIPAA.Security-OpenSearchNodeToNodeEncryption'
      ) &&
      !hipaaSecurityOpenSearchNodeToNodeEncryption(node)
    ) {
      const ruleId = 'HIPAA.Security-OpenSearchNodeToNodeEncryption';
      const info =
        'The OpenSearch Service domain does not have node-to-node encryption enabled - (Control IDs: 164.312(a)(2)(iv), 164.312(e)(1), 164.312(e)(2)(i), 164.312(e)(2)(ii)).';
      const explanation =
        'Because sensitive data can exist, enable encryption in transit to help protect that data within your Amazon OpenSearch Service (OpenSearch Service) domains.';
      Annotations.of(node).addError(
        this.createMessage(ruleId, info, explanation)
      );
    }
  }

  /**
   * Check RDS Resources
   * @param node the IConstruct to evaluate
   * @param ignores list of ignores for the resource
   */
  private checkRDS(node: CfnResource, ignores: any): void {
    if (
      !this.ignoreRule(
        ignores,
        'HIPAA.Security-RDSAutomaticMinorVersionUpgradeEnabled'
      ) &&
      !hipaaSecurityRDSAutomaticMinorVersionUpgradeEnabled(node)
    ) {
      const ruleId = 'HIPAA.Security-RDSAutomaticMinorVersionUpgradeEnabled';
      const info =
        'The RDS DB instance does not have automatic minor version upgrades enabled - (Control ID: 164.308(a)(5)(ii)(A)).';
      const explanation =
        'Enable automatic minor version upgrades on your Amazon Relational Database Service (RDS) instances to ensure the latest minor version updates to the Relational Database Management System (RDBMS) are installed, which may include security patches and bug fixes.';
      Annotations.of(node).addError(
        this.createMessage(ruleId, info, explanation)
      );
    }
    if (
      !this.ignoreRule(
        ignores,
        'HIPAA.Security-RDSEnhancedMonitoringEnabled'
      ) &&
      !hipaaSecurityRDSEnhancedMonitoringEnabled(node)
    ) {
      const ruleId = 'HIPAA.Security-RDSEnhancedMonitoringEnabled';
      const info =
        'The RDS DB instance does not enhanced monitoring enabled - (Control ID: 164.312(b)).';
      const explanation =
        'Enable enhanced monitoring to help monitor Amazon RDS availability. This provides detailed visibility into the health of your Amazon RDS database instances.';
      Annotations.of(node).addError(
        this.createMessage(ruleId, info, explanation)
      );
    }
    if (
      !this.ignoreRule(ignores, 'HIPAA.Security-RDSInstanceBackupEnabled') &&
      !hipaaSecurityRDSInstanceBackupEnabled(node)
    ) {
      const ruleId = 'HIPAA.Security-RDSInstanceBackupEnabled';
      const info =
        'The RDS DB instance does not have backups enabled - (Control IDs: 164.308(a)(7)(i), 164.308(a)(7)(ii)(A), 164.308(a)(7)(ii)(B)).';
      const explanation =
        'The backup feature of Amazon RDS creates backups of your databases and transaction logs.';
      Annotations.of(node).addError(
        this.createMessage(ruleId, info, explanation)
      );
    }
    if (
      !this.ignoreRule(
        ignores,
        'HIPAA.Security-RDSInstanceDeletionProtectionEnabled'
      ) &&
      !hipaaSecurityRDSInstanceDeletionProtectionEnabled(node)
    ) {
      const ruleId = 'HIPAA.Security-RDSInstanceDeletionProtectionEnabled';
      const info =
        'The RDS DB instance or Aurora DB cluster does not have deletion protection enabled - (Control IDs: 164.308(a)(7)(i), 164.308(a)(7)(ii)(C)).';
      const explanation =
        'Ensure Amazon Relational Database Service (Amazon RDS) instances and clusters have deletion protection enabled. Use deletion protection to prevent your Amazon RDS DB instances and clusters from being accidentally or maliciously deleted, which can lead to loss of availability for your applications.';
      Annotations.of(node).addError(
        this.createMessage(ruleId, info, explanation)
      );
    }
    if (
      !this.ignoreRule(ignores, 'HIPAA.Security-RDSInstanceMultiAzSupport') &&
      !hipaaSecurityRDSInstanceMultiAZSupport(node)
    ) {
      const ruleId = 'HIPAA.Security-RDSInstanceMultiAzSupport';
      const info =
        'The non-Aurora RDS DB instance does not have multi-AZ support enabled - (Control IDs: 164.308(a)(7)(i), 164.308(a)(7)(ii)(C)).';
      const explanation =
        'Multi-AZ support in Amazon Relational Database Service (Amazon RDS) provides enhanced availability and durability for database instances. When you provision a Multi-AZ database instance, Amazon RDS automatically creates a primary database instance, and synchronously replicates the data to a standby instance in a different Availability Zone. In case of an infrastructure failure, Amazon RDS performs an automatic failover to the standby so that you can resume database operations as soon as the failover is complete.';
      Annotations.of(node).addError(
        this.createMessage(ruleId, info, explanation)
      );
    }
    if (
      !this.ignoreRule(ignores, 'HIPAA.Security-RDSInstancePublicAccess') &&
      !hipaaSecurityRDSInstancePublicAccess(node)
    ) {
      const ruleId = 'HIPAA.Security-RDSInstancePublicAccess';
      const info =
        'The RDS DB instance allows public access - (Control IDs: 164.308(a)(3)(i), 164.308(a)(4)(ii)(A), 164.308(a)(4)(ii)(C), 164.312(a)(1), 164.312(e)(1)).';
      const explanation =
        'Amazon RDS database instances can contain sensitive information, and principles and access control is required for such accounts.';
      Annotations.of(node).addError(
        this.createMessage(ruleId, info, explanation)
      );
    }
    if (
      !this.ignoreRule(ignores, 'HIPAA.Security-RDSLoggingEnabled') &&
      !hipaaSecurityRDSLoggingEnabled(node)
    ) {
      const ruleId = 'HIPAA.Security-RDSLoggingEnabled';
      const info =
        'The RDS DB instance does not have all CloudWatch log types exported - (Control IDs: 164.308(a)(3)(ii)(A), 164.308(a)(5)(ii)(C)).';
      const explanation =
        'To help with logging and monitoring within your environment, ensure Amazon Relational Database Service (Amazon RDS) logging is enabled. With Amazon RDS logging, you can capture events such as connections, disconnections, queries, or tables queried.';
      Annotations.of(node).addError(
        this.createMessage(ruleId, info, explanation)
      );
    }
    if (
      !this.ignoreRule(ignores, 'HIPAA.Security-RDSStorageEncrypted') &&
      !hipaaSecurityRDSStorageEncrypted(node)
    ) {
      const ruleId = 'HIPAA.Security-RDSStorageEncrypted';
      const info =
        'The RDS DB instance or Aurora DB cluster does not have storage encrypted - (Control IDs: 164.312(a)(2)(iv), 164.312(e)(2)(ii)).';
      const explanation =
        'Because sensitive data can exist at rest in Amazon RDS DB instances and clusters, enable encryption at rest to help protect that data.';
      Annotations.of(node).addError(
        this.createMessage(ruleId, info, explanation)
      );
    }
  }

  /**
   * Check Redshift Resources
   * @param node the IConstruct to evaluate
   * @param ignores list of ignores for the resource
   */
  private checkRedshift(node: CfnResource, ignores: any): void {
    if (
      !this.ignoreRule(ignores, 'HIPAA.Security-RedshiftBackupEnabled') &&
      !hipaaSecurityRedshiftBackupEnabled(node)
    ) {
      const ruleId = 'HIPAA.Security-RedshiftBackupEnabled';
      const info =
        'The Redshift cluster does not have automated snapshots enabled or the retention period is not between 1 and 35 days - (Control IDs: 164.308(a)(7)(i), 164.308(a)(7)(ii)(A), 164.308(a)(7)(ii)(B)).';
      const explanation =
        'To help with data back-up processes, ensure your Amazon Redshift clusters have automated snapshots. When automated snapshots are enabled for a cluster, Redshift periodically takes snapshots of that cluster. By default, Redshift takes a snapshot every eight hours or every 5 GB per node of data changes, or whichever comes first.';
      Annotations.of(node).addError(
        this.createMessage(ruleId, info, explanation)
      );
    }
    if (
      !this.ignoreRule(
        ignores,
        'HIPAA.Security-RedshiftClusterConfiguration'
      ) &&
      !hipaaSecurityRedshiftClusterConfiguration(node)
    ) {
      const ruleId = 'HIPAA.Security-RedshiftClusterConfiguration';
      const info =
        'The Redshift cluster does not have encryption or audit logging enabled - (Control IDs: 164.312(a)(2)(iv), 164.312(b), 164.312(e)(2)(ii)).';
      const explanation =
        'To protect data at rest, ensure that encryption is enabled for your Amazon Redshift clusters. You must also ensure that required configurations are deployed on Amazon Redshift clusters. The audit logging should be enabled to provide information about connections and user activities in the database.';
      Annotations.of(node).addError(
        this.createMessage(ruleId, info, explanation)
      );
    }
    if (
      !this.ignoreRule(
        ignores,
        'HIPAA.Security-RedshiftClusterMaintenanceSettings'
      ) &&
      !hipaaSecurityRedshiftClusterMaintenanceSettings(node)
    ) {
      const ruleId = 'HIPAA.Security-RedshiftClusterMaintenanceSettings';
      const info =
        'The Redshift cluster has version upgrades enabled, automated snapshot retention periods enabled, and an explicit maintenance window configured - (Control IDs: 164.308(a)(5)(ii)(A), 164.308(a)(7)(ii)(A)).';
      const explanation =
        'Ensure that Amazon Redshift clusters have the preferred settings for your organization. Specifically, that they have preferred maintenance windows and automated snapshot retention periods for the database.';
      Annotations.of(node).addError(
        this.createMessage(ruleId, info, explanation)
      );
    }
    if (
      !this.ignoreRule(ignores, 'HIPAA.Security-RedshiftClusterPublicAccess') &&
      !hipaaSecurityRedshiftClusterPublicAccess(node)
    ) {
      const ruleId = 'HIPAA.Security-RedshiftClusterPublicAccess';
      const info =
        'The Redshift cluster allows public access - (Control IDs: 164.308(a)(3)(i), 164.308(a)(4)(ii)(A), 164.308(a)(4)(ii)(C), 164.312(a)(1), 164.312(e)(1)).';
      const explanation =
        'Amazon Redshift clusters can contain sensitive information and principles and access control is required for such accounts.';
      Annotations.of(node).addError(
        this.createMessage(ruleId, info, explanation)
      );
    }
    if (
      !this.ignoreRule(
        ignores,
        'HIPAA.Security-RedshiftEnhancedVPCRoutingEnabled'
      ) &&
      !hipaaSecurityRedshiftEnhancedVPCRoutingEnabled(node)
    ) {
      const ruleId = 'HIPAA.Security-RedshiftEnhancedVPCRoutingEnabled';
      const info =
        'The Redshift cluster does not have enhanced VPC routing enabled - (Control IDs: 164.312(e)(1)).';
      const explanation =
        'Enhanced VPC routing forces all COPY and UNLOAD traffic between the cluster and data repositories to go through your Amazon VPC. You can then use VPC features such as security groups and network access control lists to secure network traffic. You can also use VPC flow logs to monitor network traffic.';
      Annotations.of(node).addError(
        this.createMessage(ruleId, info, explanation)
      );
    }
  }

  /**
   * Check Amazon S3 Resources
   * @param node the IConstruct to evaluate
   * @param ignores list of ignores for the resource
   */
  private checkS3(node: CfnResource, ignores: any): void {
    if (
      !this.ignoreRule(
        ignores,
        'HIPAA.Security-S3BucketLevelPublicAccessProhibited'
      ) &&
      !hipaaSecurityS3BucketLevelPublicAccessProhibited(node)
    ) {
      const ruleId = 'HIPAA.Security-S3BucketLevelPublicAccessProhibited';
      const info =
        'The S3 bucket does not prohibit public access through bucket level settings - (Control IDs: 164.308(a)(3)(i), 164.308(a)(4)(ii)(A), 164.308(a)(4)(ii)(C), 164.312(a)(1), 164.312(e)(1)).';
      const explanation =
        'Keep sensitive data safe from unauthorized remote users by preventing public access at the bucket level.';
      Annotations.of(node).addError(
        this.createMessage(ruleId, info, explanation)
      );
    }
    if (
      !this.ignoreRule(ignores, 'HIPAA.Security-S3BucketLoggingEnabled') &&
      !hipaaSecurityS3BucketLoggingEnabled(node)
    ) {
      const ruleId = 'HIPAA.Security-S3BucketLoggingEnabled';
      const info =
        'The S3 Bucket does not have server access logs enabled - (Control IDs: 164.308(a)(3)(ii)(A), 164.312(b)).';
      const explanation =
        'Amazon Simple Storage Service (Amazon S3) server access logging provides a method to monitor the network for potential cybersecurity events. The events are monitored by capturing detailed records for the requests that are made to an Amazon S3 bucket. Each access log record provides details about a single access request. The details include the requester, bucket name, request time, request action, response status, and an error code, if relevant.';
      Annotations.of(node).addError(
        this.createMessage(ruleId, info, explanation)
      );
    }
    if (
      !this.ignoreRule(
        ignores,
        'HIPAA.Security-S3BucketPublicReadProhibited'
      ) &&
      !hipaaSecurityS3BucketPublicReadProhibited(node)
    ) {
      const ruleId = 'HIPAA.Security-S3BucketPublicReadProhibited';
      const info =
        'The S3 Bucket does not prohibit public read access through its Block Public Access configurations and bucket ACLs - (Control IDs: 164.308(a)(3)(i), 164.308(a)(4)(ii)(A), 164.308(a)(4)(ii)(C), 164.312(a)(1), 164.312(e)(1)).';
      const explanation =
        'The management of access should be consistent with the classification of the data.';
      Annotations.of(node).addError(
        this.createMessage(ruleId, info, explanation)
      );
    }
    if (
      !this.ignoreRule(
        ignores,
        'HIPAA.Security-S3BucketPublicWriteProhibited'
      ) &&
      !hipaaSecurityS3BucketPublicWriteProhibited(node)
    ) {
      const ruleId = 'HIPAA.Security-S3BucketPublicWriteProhibited';
      const info =
        'The S3 Bucket does not prohibit public write access through its Block Public Access configurations and bucket ACLs - (Control IDs: 164.308(a)(3)(i), 164.308(a)(4)(ii)(A), 164.308(a)(4)(ii)(C), 164.312(a)(1), 164.312(e)(1)).';
      const explanation =
        'The management of access should be consistent with the classification of the data.';
      Annotations.of(node).addError(
        this.createMessage(ruleId, info, explanation)
      );
    }
    if (
      !this.ignoreRule(ignores, 'HIPAA.Security-S3BucketReplicationEnabled') &&
      !hipaaSecurityS3BucketReplicationEnabled(node)
    ) {
      const ruleId = 'HIPAA.Security-S3BucketReplicationEnabled';
      const info =
        'The S3 Bucket does not have replication enabled - (Control IDs: 164.308(a)(7)(i), 164.308(a)(7)(ii)(A), 164.308(a)(7)(ii)(B)).';
      const explanation =
        'Amazon Simple Storage Service (Amazon S3) Cross-Region Replication (CRR) supports maintaining adequate capacity and availability. CRR enables automatic, asynchronous copying of objects across Amazon S3 buckets to help ensure that data availability is maintained.';
      Annotations.of(node).addError(
        this.createMessage(ruleId, info, explanation)
      );
    }
    if (
      !this.ignoreRule(
        ignores,
        'HIPAA.Security-S3BucketServerSideEncryptionEnabled'
      ) &&
      !hipaaSecurityS3BucketServerSideEncryptionEnabled(node)
    ) {
      const ruleId = 'HIPAA.Security-S3BucketServerSideEncryptionEnabled';
      const info =
        'The S3 Bucket does not have default server-side encryption enabled - (Control IDs: 164.312(a)(2)(iv), 164.312(c)(2), 164.312(e)(2)(ii)).';
      const explanation =
        'Because sensitive data can exist at rest in Amazon S3 buckets, enable encryption to help protect that data.';
      Annotations.of(node).addError(
        this.createMessage(ruleId, info, explanation)
      );
    }
    if (
      !this.ignoreRule(ignores, 'HIPAA.Security-S3BucketVersioningEnabled') &&
      !hipaaSecurityS3BucketVersioningEnabled(node)
    ) {
      const ruleId = 'HIPAA.Security-S3BucketVersioningEnabled';
      const info =
        'The S3 Bucket does not have versioning enabled - (Control IDs: 164.308(a)(7)(i), 164.308(a)(7)(ii)(A), 164.308(a)(7)(ii)(B), 164.312(c)(1), 164.312(c)(2)).';
      const explanation =
        'Use versioning to preserve, retrieve, and restore every version of every object stored in your Amazon S3 bucket. Versioning helps you to easily recover from unintended user actions and application failures.';
      Annotations.of(node).addError(
        this.createMessage(ruleId, info, explanation)
      );
    }
    if (
      !this.ignoreRule(ignores, 'HIPAA.Security-S3DefaultEncryptionKMS') &&
      !hipaaSecurityS3DefaultEncryptionKMS(node)
    ) {
      const ruleId = 'HIPAA.Security-S3DefaultEncryptionKMS';
      const info =
        'The S3 Bucket is not encrypted with a KMS Key by default - (Control IDs: 164.312(a)(2)(iv), 164.312(e)(2)(ii)).';
      const explanation =
        'Ensure that encryption is enabled for your Amazon Simple Storage Service (Amazon S3) buckets. Because sensitive data can exist at rest in an Amazon S3 bucket, enable encryption at rest to help protect that data.';
      Annotations.of(node).addError(
        this.createMessage(ruleId, info, explanation)
      );
    }
  }

  /**
   * Check SageMaker Resources
   * @param node the IConstruct to evaluate
   * @param ignores list of ignores for the resource
   */
  private checkSageMaker(node: CfnResource, ignores: any) {
    if (
      !this.ignoreRule(
        ignores,
        'HIPAA.Security-SageMakerEndpointConfigurationKMSKeyConfigured'
      ) &&
      !hipaaSecuritySageMakerEndpointConfigurationKMSKeyConfigured(node)
    ) {
      const ruleId =
        'HIPAA.Security-SageMakerEndpointConfigurationKMSKeyConfigured';
      const info =
        'The SageMaker endpoint is not encrypted with a KMS key - (Control IDs: 164.312(a)(2)(iv), 164.312(e)(2)(ii)).';
      const explanation =
        'Because sensitive data can exist at rest in SageMaker endpoint, enable encryption at rest to help protect that data.';
      Annotations.of(node).addError(
        this.createMessage(ruleId, info, explanation)
      );
    }
    if (
      !this.ignoreRule(
        ignores,
        'HIPAA.Security-SageMakerNotebookInstanceKMSKeyConfigured'
      ) &&
      !hipaaSecuritySageMakerNotebookInstanceKMSKeyConfigured(node)
    ) {
      const ruleId = 'HIPAA.Security-SageMakerNotebookInstanceKMSKeyConfigured';
      const info =
        'The SageMaker notebook is not encrypted with a KMS key - (Control IDs: 164.312(a)(2)(iv), 164.312(e)(2)(ii)).';
      const explanation =
        'Because sensitive data can exist at rest in SageMaker notebook, enable encryption at rest to help protect that data.';
      Annotations.of(node).addError(
        this.createMessage(ruleId, info, explanation)
      );
    }
    if (
      !this.ignoreRule(
        ignores,
        'HIPAA.Security-SageMakerNotebookNoDirectInternetAccess'
      ) &&
      !hipaaSecuritySageMakerNotebookNoDirectInternetAccess(node)
    ) {
      const ruleId = 'HIPAA.Security-SageMakerNotebookNoDirectInternetAccess';
      const info =
        'The SageMaker notebook does not disable direct internet access - (Control IDs: 164.308(a)(3)(i), 164.308(a)(4)(ii)(A), 164.308(a)(4)(ii)(C), 164.312(a)(1), 164.312(e)(1)).';
      const explanation =
        'By preventing direct internet access, you can keep sensitive data from being accessed by unauthorized users.';
      Annotations.of(node).addError(
        this.createMessage(ruleId, info, explanation)
      );
    }
  }

  /**
   * Check Secrets Manager Resources
   * @param node the IConstruct to evaluate
   * @param ignores list of ignores for the resource
   */
  private checkSecretsManager(node: CfnResource, ignores: any): void {
    if (
      !this.ignoreRule(ignores, 'HIPAA.Security-SecretsManagerUsingKMSKey') &&
      !hipaaSecuritySecretsManagerUsingKMSKey(node)
    ) {
      const ruleId = 'HIPAA.Security-SecretsManagerUsingKMSKey';
      const info =
        'The secret is not encrypted with a KMS Customer managed key - (Control IDs: 164.312(a)(2)(iv), 164.312(e)(2)(ii)).';
      const explanation =
        'To help protect data at rest, ensure encryption with AWS Key Management Service (AWS KMS) is enabled for AWS Secrets Manager secrets. Because sensitive data can exist at rest in Secrets Manager secrets, enable encryption at rest to help protect that data.';
      Annotations.of(node).addError(
        this.createMessage(ruleId, info, explanation)
      );
    }
  }

  /**
   * Check Amazon SNS Resources
   * @param node the IConstruct to evaluate
   * @param ignores list of ignores for the resource
   */
  private checkSNS(node: CfnResource, ignores: any): void {
    if (
      !this.ignoreRule(ignores, 'HIPAA.Security-SNSEncryptedKMS') &&
      !hipaaSecuritySNSEncryptedKMS(node)
    ) {
      const ruleId = 'HIPAA.Security-SNSEncryptedKMS';
      const info =
        'The SNS topic does not have KMS encryption enabled - (Control IDs: 164.312(a)(2)(iv), 164.312(e)(2)(ii)).';
      const explanation =
        'Because sensitive data can exist at rest in published messages, enable encryption at rest to help protect that data.';
      Annotations.of(node).addError(
        this.createMessage(ruleId, info, explanation)
      );
    }
  }

  //   /**
  //    * Check VPC Resources
  //    * @param node the IConstruct to evaluate
  //    * @param ignores list of ignores for the resource
  //    */
  //   private checkVPC(node: CfnResource, ignores: any): void {}
}<|MERGE_RESOLUTION|>--- conflicted
+++ resolved
@@ -72,9 +72,6 @@
   hipaaSecurityOpenSearchLogsToCloudWatch,
   hipaaSecurityOpenSearchNodeToNodeEncryption,
 } from './rules/opensearch';
-<<<<<<< HEAD
-import { hipaaSecuritySNSEncryptedKMS } from './rules/sns';
-=======
 import {
   hipaaSecurityRDSAutomaticMinorVersionUpgradeEnabled,
   hipaaSecurityRDSEnhancedMonitoringEnabled,
@@ -108,7 +105,7 @@
   hipaaSecuritySageMakerNotebookNoDirectInternetAccess,
 } from './rules/sagemaker';
 import { hipaaSecuritySecretsManagerUsingKMSKey } from './rules/secretsmanager';
->>>>>>> 9e5808ff
+import { hipaaSecuritySNSEncryptedKMS } from './rules/sns';
 
 /**
  * Check for HIPAA Security compliance.
@@ -136,21 +133,12 @@
       this.checkIAM(node, ignores);
       this.checkLambda(node, ignores);
       this.checkOpenSearch(node, ignores);
-<<<<<<< HEAD
-      // this.checkRDS(node, ignores);
-      // this.checkRedshift(node, ignores);
-      // this.checkS3(node, ignores);
-      // this.checkSageMaker(node, ignores);
-      // this.checkSecretsManager(node, ignores);
-      this.checkSNS(node, ignores);
-=======
       this.checkRDS(node, ignores);
       this.checkRedshift(node, ignores);
       this.checkS3(node, ignores);
       this.checkSageMaker(node, ignores);
       this.checkSecretsManager(node, ignores);
-      // this.checkSNS(node, ignores);
->>>>>>> 9e5808ff
+      this.checkSNS(node, ignores);
       // this.checkVPC(node, ignores);
     }
   }
