/*
Copyright Amazon.com, Inc. or its affiliates. All Rights Reserved.
SPDX-License-Identifier: Apache-2.0
*/

import { Annotations, CfnResource, IConstruct } from '@aws-cdk/core';
import { NagPack } from '../common';
import {
  hipaaSecurityAPIGWCacheEnabledAndEncrypted,
  hipaaSecurityAPIGWExecutionLoggingEnabled,
  hipaaSecurityAPIGWSSLEnabled,
  hipaaSecurityAPIGWXrayEnabled,
} from './rules/apigw';
import {
  hipaaSecurityAutoscalingGroupELBHealthCheckRequired,
  hipaaSecurityAutoscalingLaunchConfigPublicIpDisabled,
} from './rules/autoscaling';
import {
  hipaaSecurityCloudTrailCloudWatchLogsEnabled,
  hipaaSecurityCloudTrailEncryptionEnabled,
  hipaaSecurityCloudTrailLogFileValidationEnabled,
} from './rules/cloudtrail';
import {
  hipaaSecurityCloudWatchAlarmAction,
  hipaaSecurityCloudWatchLogGroupEncrypted,
} from './rules/cloudwatch';
import {
  hipaaSecurityCodeBuildProjectEnvVarAwsCred,
  hipaaSecurityCodeBuildProjectSourceRepoUrl,
} from './rules/codebuild';
import { hipaaSecurityDMSReplicationNotPublic } from './rules/dms';
import { hipaaSecurityDynamoDBPITREnabled } from './rules/dynamodb';
import {
  hipaaSecurityEC2InstanceDetailedMonitoringEnabled,
  hipaaSecurityEC2InstancesInVPC,
  hipaaSecurityEC2InstanceNoPublicIp,
} from './rules/ec2';
import { hipaaSecurityECSTaskDefinitionUserForHostMode } from './rules/ecs';
import { hipaaSecurityEFSEncrypted } from './rules/efs';
import { hipaaSecurityElastiCacheRedisClusterAutomaticBackup } from './rules/elasticache';
import { hipaaSecurityElasticBeanstalkEnhancedHealthReportingEnabled } from './rules/elasticbeanstalk';
import {
  hipaaSecurityALBHttpDropInvalidHeaderEnabled,
  hipaaSecurityALBHttpToHttpsRedirection,
  hipaaSecurityELBACMCertificateRequired,
  hipaaSecurityELBCrossZoneBalancingEnabled,
  hipaaSecurityELBDeletionProtectionEnabled,
  hipaaSecurityELBLoggingEnabled,
  hipaaSecurityELBTlsHttpsListenersOnly,
  hipaaSecurityELBv2ACMCertificateRequired,
} from './rules/elb';
import { hipaaSecurityEMRKerberosEnabled } from './rules/emr';
import {
  hipaaSecurityIAMNoInlinePolicy,
  hipaaSecurityIAMPolicyNoStatementsWithAdminAccess,
  hipaaSecurityIAMPolicyNoStatementsWithFullAccess,
  hipaaSecurityIAMUserGroupMembership,
  hipaaSecurityIAMUserNoPolicies,
} from './rules/iam';
import {
  hipaaSecurityLambdaConcurrency,
  hipaaSecurityLambdaDlq,
  hipaaSecurityLambdaInsideVPC,
} from './rules/lambda';
import {
  hipaaSecurityOpenSearchEncryptedAtRest,
  hipaaSecurityOpenSearchInVPCOnly,
  hipaaSecurityOpenSearchLogsToCloudWatch,
  hipaaSecurityOpenSearchNodeToNodeEncryption,
} from './rules/opensearch';
import {
<<<<<<< HEAD
  hipaaSecurityS3BucketLevelPublicAccessProhibited,
  hipaaSecurityS3BucketLoggingEnabled,
  hipaaSecurityS3BucketPublicReadProhibited,
  hipaaSecurityS3BucketPublicWriteProhibited,
  hipaaSecurityS3BucketReplicationEnabled,
  hipaaSecurityS3BucketServerSideEncryptionEnabled,
  hipaaSecurityS3BucketVersioningEnabled,
  hipaaSecurityS3DefaultEncryptionKMS,
} from './rules/s3';
=======
  hipaaSecurityRDSAutomaticMinorVersionUpgradeEnabled,
  hipaaSecurityRDSEnhancedMonitoringEnabled,
  hipaaSecurityRDSInstanceBackupEnabled,
  hipaaSecurityRDSInstanceDeletionProtectionEnabled,
  hipaaSecurityRDSInstanceMultiAZSupport,
  hipaaSecurityRDSInstancePublicAccess,
  hipaaSecurityRDSLoggingEnabled,
  hipaaSecurityRDSStorageEncrypted,
} from './rules/rds';
import {
  hipaaSecurityRedshiftBackupEnabled,
  hipaaSecurityRedshiftClusterConfiguration,
  hipaaSecurityRedshiftClusterMaintenanceSettings,
  hipaaSecurityRedshiftClusterPublicAccess,
  hipaaSecurityRedshiftEnhancedVPCRoutingEnabled,
} from './rules/redshift';
>>>>>>> 385618da

/**
 * Check for HIPAA Security compliance.
 * Based on the HIPAA Security AWS operational best practices: https://docs.aws.amazon.com/config/latest/developerguide/operational-best-practices-for-hipaa_security.html
 */
export class HIPAASecurityChecks extends NagPack {
  public visit(node: IConstruct): void {
    if (node instanceof CfnResource) {
      // Get ignores metadata if it exists
      const ignores = node.getMetadata('cdk_nag')?.rules_to_suppress;
      this.checkAPIGW(node, ignores);
      this.checkAutoScaling(node, ignores);
      this.checkCloudTrail(node, ignores);
      this.checkCloudWatch(node, ignores);
      this.checkCodeBuild(node, ignores);
      this.checkDMS(node, ignores);
      this.checkDynamoDB(node, ignores);
      this.checkEC2(node, ignores);
      this.checkECS(node, ignores);
      this.checkEFS(node, ignores);
      this.checkElastiCache(node, ignores);
      this.checkElasticBeanstalk(node, ignores);
      this.checkELB(node, ignores);
      this.checkEMR(node, ignores);
      this.checkIAM(node, ignores);
      this.checkLambda(node, ignores);
      this.checkOpenSearch(node, ignores);
<<<<<<< HEAD
      // this.checkRDS(node, ignores);
      // this.checkRedshift(node, ignores);
      this.checkS3(node, ignores);
=======
      this.checkRDS(node, ignores);
      this.checkRedshift(node, ignores);
      // this.checkS3(node, ignores);
>>>>>>> 385618da
      // this.checkSageMaker(node, ignores);
      // this.checkSecretsManager(node, ignores);
      // this.checkSNS(node, ignores);
      // this.checkVPC(node, ignores);
    }
  }

  /**
   * Check API Gateway Resources
   * @param node the IConstruct to evaluate
   * @param ignores list of ignores for the resource
   */
  private checkAPIGW(node: CfnResource, ignores: any): void {
    if (
      !this.ignoreRule(
        ignores,
        'HIPAA.Security-APIGWCacheEnabledAndEncrypted'
      ) &&
      !hipaaSecurityAPIGWCacheEnabledAndEncrypted(node)
    ) {
      const ruleId = 'HIPAA.Security-APIGWCacheEnabledAndEncrypted';
      const info =
        'The API Gateway stage does not have caching enabled and encrypted for all methods - (Control IDs: 164.312(a)(2)(iv), 164.312(e)(2)(ii)).';
      const explanation =
        "To help protect data at rest, ensure encryption is enabled for your API Gateway stage's cache. Because sensitive data can be captured for the API method, enable encryption at rest to help protect that data.";
      Annotations.of(node).addError(
        this.createMessage(ruleId, info, explanation)
      );
    }
    if (
      !this.ignoreRule(
        ignores,
        'HIPAA.Security-APIGWExecutionLoggingEnabled'
      ) &&
      !hipaaSecurityAPIGWExecutionLoggingEnabled(node)
    ) {
      const ruleId = 'HIPAA.Security-APIGWExecutionLoggingEnabled';
      const info =
        'The API Gateway stage does not have execution logging enabled for all methods - (Control ID: 164.312(b)).';
      const explanation =
        'API Gateway logging displays detailed views of users who accessed the API and the way they accessed the API. This insight enables visibility of user activities.';
      Annotations.of(node).addError(
        this.createMessage(ruleId, info, explanation)
      );
    }
    if (
      !this.ignoreRule(ignores, 'HIPAA.Security-APIGWSSLEnabled') &&
      !hipaaSecurityAPIGWSSLEnabled(node)
    ) {
      const ruleId = 'HIPAA.Security-APIGWSSLEnabled';
      const info =
        'The API Gateway REST API stage is not configured with SSL certificates - (Control IDs: 164.312(a)(2)(iv), 164.312(e)(1), 164.312(e)(2)(i), 164.312(e)(2)(ii)).';
      const explanation =
        'Ensure Amazon API Gateway REST API stages are configured with SSL certificates to allow backend systems to authenticate that requests originate from API Gateway.';
      Annotations.of(node).addError(
        this.createMessage(ruleId, info, explanation)
      );
    }
    if (
      !this.ignoreRule(ignores, 'HIPAA.Security-APIGWXrayEnabled') &&
      !hipaaSecurityAPIGWXrayEnabled(node)
    ) {
      const ruleId = 'HIPAA.Security-APIGWXrayEnabled';
      const info =
        'The API Gateway REST API stage does not have X-Ray enabled - (Control ID: 164.312(b)).';
      const explanation =
        'AWS X-Ray collects data about requests that your application serves, and provides tools you can use to view, filter, and gain insights into that data to identify issues and opportunities for optimization. Ensure X-Ray is enables so you can see detailed information not only about the request and response, but also about calls that your application makes to downstream AWS resources, microservices, databases and HTTP web APIs.';
      Annotations.of(node).addError(
        this.createMessage(ruleId, info, explanation)
      );
    }
  }

  /**
   * Check Auto Scaling Resources
   * @param node the IConstruct to evaluate
   * @param ignores list of ignores for the resource
   */
  private checkAutoScaling(node: CfnResource, ignores: any): void {
    if (
      !this.ignoreRule(
        ignores,
        'HIPAA.Security-AutoscalingGroupELBHealthCheckRequired'
      ) &&
      !hipaaSecurityAutoscalingGroupELBHealthCheckRequired(node)
    ) {
      const ruleId = 'HIPAA.Security-AutoscalingGroupELBHealthCheckRequired';
      const info =
        'The Auto Scaling group utilizes a load balancer and does not have an ELB health check configured - (Control ID: 164.312(b)).';
      const explanation =
        'The Elastic Load Balancer (ELB) health checks for Amazon Elastic Compute Cloud (Amazon EC2) Auto Scaling groups support maintenance of adequate capacity and availability. The load balancer periodically sends pings, attempts connections, or sends requests to test Amazon EC2 instances health in an auto-scaling group. If an instance is not reporting back, traffic is sent to a new Amazon EC2 instance.';
      Annotations.of(node).addError(
        this.createMessage(ruleId, info, explanation)
      );
    }
    if (
      !this.ignoreRule(
        ignores,
        'HIPAA.Security-AutoscalingLaunchConfigPublicIpDisabled'
      ) &&
      !hipaaSecurityAutoscalingLaunchConfigPublicIpDisabled(node)
    ) {
      const ruleId = 'HIPAA.Security-AutoscalingLaunchConfigPublicIpDisabled';
      const info =
        'The Auto Scaling launch configuration does not have public IP addresses disabled - (Control IDs: 164.308(a)(3)(i), 164.308(a)(3)(ii)(B), 164.308(a)(4)(ii)(A), 164.308(a)(4)(ii)(C), 164.312(a)(1), 164.312(e)(1)).';
      const explanation =
        'If you configure your Network Interfaces with a public IP address, then the associated resources to those Network Interfaces are reachable from the internet. EC2 resources should not be publicly accessible, as this may allow unintended access to your applications or servers.';
      Annotations.of(node).addError(
        this.createMessage(ruleId, info, explanation)
      );
    }
  }

  /**
   * Check CloudTrail Resources
   * @param node the IConstruct to evaluate
   * @param ignores list of ignores for the resource
   */
  private checkCloudTrail(node: CfnResource, ignores: any): void {
    if (
      !this.ignoreRule(
        ignores,
        'HIPAA.Security-CloudTrailCloudWatchLogsEnabled'
      ) &&
      !hipaaSecurityCloudTrailCloudWatchLogsEnabled(node)
    ) {
      const ruleId = 'HIPAA.Security-CloudTrailCloudWatchLogsEnabled';
      const info =
        'The trail does not have CloudWatch logs enabled - (Control IDs: 164.308(a)(3)(ii)(A), 164.312(b)).';
      const explanation =
        'Use Amazon CloudWatch to centrally collect and manage log event activity. Inclusion of AWS CloudTrail data provides details of API call activity within your AWS account.';
      Annotations.of(node).addError(
        this.createMessage(ruleId, info, explanation)
      );
    }
    if (
      !this.ignoreRule(ignores, 'HIPAA.Security-CloudTrailEncryptionEnabled') &&
      !hipaaSecurityCloudTrailEncryptionEnabled(node)
    ) {
      const ruleId = 'HIPAA.Security-CloudTrailEncryptionEnabled';
      const info =
        'The trail does not have a KMS key ID or have encryption enabled - (Control ID: 164.312(a)(2)(iv), 164.312(e)(2)(ii)).';
      const explanation =
        'Because sensitive data may exist and to help protect data at rest, ensure encryption is enabled for your AWS CloudTrail trails.';
      Annotations.of(node).addError(
        this.createMessage(ruleId, info, explanation)
      );
    }
    if (
      !this.ignoreRule(
        ignores,
        'HIPAA.Security-CloudTrailLogFileValidationEnabled'
      ) &&
      !hipaaSecurityCloudTrailLogFileValidationEnabled(node)
    ) {
      const ruleId = 'HIPAA.Security-CloudTrailLogFileValidationEnabled';
      const info =
        'The trail does not have log file validation enabled - (Control ID: 164.312(c)(1), 164.312(c)(2)).';
      const explanation =
        'Utilize AWS CloudTrail log file validation to check the integrity of CloudTrail logs. Log file validation helps determine if a log file was modified or deleted or unchanged after CloudTrail delivered it. This feature is built using industry standard algorithms: SHA-256 for hashing and SHA-256 with RSA for digital signing. This makes it computationally infeasible to modify, delete or forge CloudTrail log files without detection.';
      Annotations.of(node).addError(
        this.createMessage(ruleId, info, explanation)
      );
    }
  }

  /**
   * Check CloudWatch Resources
   * @param node the IConstruct to evaluate
   * @param ignores list of ignores for the resource
   */
  private checkCloudWatch(node: CfnResource, ignores: any): void {
    if (
      !this.ignoreRule(ignores, 'HIPAA.Security-CloudWatchAlarmAction') &&
      !hipaaSecurityCloudWatchAlarmAction(node)
    ) {
      const ruleId = 'HIPAA.Security-CloudWatchAlarmAction';
      const info =
        'The CloudWatch alarm does not have at least one alarm action, one INSUFFICIENT_DATA action, or one OK action enabled - (Control ID: 164.312(b)).';
      const explanation =
        'Amazon CloudWatch alarms alert when a metric breaches the threshold for a specified number of evaluation periods. The alarm performs one or more actions based on the value of the metric or expression relative to a threshold over a number of time periods.';
      Annotations.of(node).addError(
        this.createMessage(ruleId, info, explanation)
      );
    }
    if (
      !this.ignoreRule(ignores, 'HIPAA.Security-CloudWatchLogGroupEncrypted') &&
      !hipaaSecurityCloudWatchLogGroupEncrypted(node)
    ) {
      const ruleId = 'HIPAA.Security-CloudWatchLogGroupEncrypted';
      const info =
        'The CloudWatch Log Group is not encrypted with an AWS KMS key - (Control IDs: 164.312(a)(2)(iv), 164.312(e)(2)(ii)).';
      const explanation =
        'To help protect sensitive data at rest, ensure encryption is enabled for your Amazon CloudWatch Log Groups.';
      Annotations.of(node).addError(
        this.createMessage(ruleId, info, explanation)
      );
    }
  }

  /**
   * Check CodeBuild Resources
   * @param node the IConstruct to evaluate
   * @param ignores list of ignores for the resource
   */
  private checkCodeBuild(node: CfnResource, ignores: any): void {
    if (
      !this.ignoreRule(
        ignores,
        'HIPAA.Security-CodeBuildProjectEnvVarAwsCred'
      ) &&
      !hipaaSecurityCodeBuildProjectEnvVarAwsCred(node)
    ) {
      const ruleId = 'HIPAA.Security-CodeBuildProjectEnvVarAwsCred';
      const info =
        'The CodeBuild environment stores sensitive credentials (such as AWS_ACCESS_KEY_ID and/or AWS_SECRET_ACCESS_KEY) as plaintext environment variables - (Control IDs: 164.308(a)(3)(i), 164.308(a)(4)(ii)(A), 164.308(a)(4)(ii)(C), 164.312(a)(1)).';
      const explanation =
        'Do not store these variables in clear text. Storing these variables in clear text leads to unintended data exposure and unauthorized access.';
      Annotations.of(node).addError(
        this.createMessage(ruleId, info, explanation)
      );
    }
    if (
      !this.ignoreRule(
        ignores,
        'HIPAA.Security-CodeBuildProjectSourceRepoUrl'
      ) &&
      !hipaaSecurityCodeBuildProjectSourceRepoUrl(node)
    ) {
      const ruleId = 'HIPAA.Security-CodeBuildProjectSourceRepoUrl';
      const info =
        'The CodeBuild project which utilizes either a GitHub or BitBucket source repository does not utilize OAUTH - (Control IDs: 164.308(a)(3)(i), 164.308(a)(4)(ii)(A), 164.308(a)(4)(ii)(C), 164.312(a)(1)).';
      const explanation =
        'OAUTH is the most secure method of authenticating your CodeBuild application. Use OAuth instead of personal access tokens or a user name and password to grant authorization for accessing GitHub or Bitbucket repositories.';
      Annotations.of(node).addError(
        this.createMessage(ruleId, info, explanation)
      );
    }
  }

  /**
   * Check DMS Resources
   * @param node the IConstruct to evaluate
   * @param ignores list of ignores for the resource
   */
  private checkDMS(node: CfnResource, ignores: any) {
    if (
      !this.ignoreRule(ignores, 'HIPAA.Security-DMSReplicationNotPublic') &&
      !hipaaSecurityDMSReplicationNotPublic(node)
    ) {
      const ruleId = 'HIPAA.Security-DMSReplicationNotPublic';
      const info =
        'The DMS replication instance is public - (Control IDs: 164.308(a)(3)(i), 164.308(a)(4)(ii)(A), 164.308(a)(4)(ii)(C), 164.312(a)(1), 164.312(e)(1)).';
      const explanation =
        'DMS replication instances can contain sensitive information and access control is required for such accounts.';
      Annotations.of(node).addError(
        this.createMessage(ruleId, info, explanation)
      );
    }
  }

  /**
   * Check DynamoDB Resources
   * @param node the IConstruct to evaluate
   * @param ignores list of ignores for the resource
   */
  private checkDynamoDB(node: CfnResource, ignores: any) {
    if (
      !this.ignoreRule(ignores, 'HIPAA.Security-DynamoDBPITREnabled') &&
      !hipaaSecurityDynamoDBPITREnabled(node)
    ) {
      const ruleId = 'HIPAA.Security-DynamoDBPITREnabled';
      const info =
        'The DynamoDB table does not have Point-in-time Recovery enabled - (Control IDs: 164.308(a)(7)(i), 164.308(a)(7)(ii)(A), 164.308(a)(7)(ii)(B)).';
      const explanation =
        'The recovery maintains continuous backups of your table for the last 35 days.';
      Annotations.of(node).addError(
        this.createMessage(ruleId, info, explanation)
      );
    }
  }

  /**
   * Check EC2 Resources
   * @param node the IConstruct to evaluate
   * @param ignores list of ignores for the resource
   */
  private checkEC2(node: CfnResource, ignores: any): void {
    if (
      !this.ignoreRule(
        ignores,
        'HIPAA.Security-EC2InstanceDetailedMonitoringEnabled'
      ) &&
      !hipaaSecurityEC2InstanceDetailedMonitoringEnabled(node)
    ) {
      const ruleId = 'HIPAA.Security-EC2InstanceDetailedMonitoringEnabled';
      const info =
        'The EC2 instance does not have detailed monitoring enabled - (Control IDs: 164.312(b)).';
      const explanation =
        'Detailed monitoring provides additional monitoring information (such as 1-minute period graphs) on the AWS console.';
      Annotations.of(node).addError(
        this.createMessage(ruleId, info, explanation)
      );
    }
    if (
      !this.ignoreRule(ignores, 'HIPAA.Security-EC2InstancesInVPC') &&
      !hipaaSecurityEC2InstancesInVPC(node)
    ) {
      const ruleId = 'HIPAA.Security-EC2InstancesInVPC';
      const info =
        'The EC2 instance is not within a VPC - (Control IDs: 164.308(a)(3)(i), 164.308(a)(4)(ii)(A), 164.308(a)(4)(ii)(C), 164.312(a)(1), 164.312(e)(1)).';
      const explanation =
        'Because of their logical isolation, domains that reside within an Amazon VPC have an extra layer of security when compared to domains that use public endpoints.';
      Annotations.of(node).addError(
        this.createMessage(ruleId, info, explanation)
      );
    }
    if (
      !this.ignoreRule(ignores, 'HIPAA.Security-EC2CheckNoPublicIPs') &&
      !hipaaSecurityEC2InstanceNoPublicIp(node)
    ) {
      const ruleId = 'HIPAA.Security-EC2CheckNoPublicIPs';
      const info =
        'The EC2 instance is associated with a public IP address - (Control IDs: 164.308(a)(3)(i), 164.308(a)(4)(ii)(A), 164.308(a)(4)(ii)(C), 164.312(a)(1), 164.312(e)(1)).';
      const explanation =
        'Amazon EC2 instances can contain sensitive information and access control is required for such resources.';
      Annotations.of(node).addError(
        this.createMessage(ruleId, info, explanation)
      );
    }
  }

  /**
   * Check ECS Resources
   * @param node the IConstruct to evaluate
   * @param ignores list of ignores for the resource
   */
  private checkECS(node: CfnResource, ignores: any): void {
    if (
      !this.ignoreRule(
        ignores,
        'HIPAA.Security-ECSTaskDefinitionUserForHostMode'
      ) &&
      !hipaaSecurityECSTaskDefinitionUserForHostMode(node)
    ) {
      const ruleId = 'HIPAA.Security-ECSTaskDefinitionUserForHostMode';
      const info =
        "The ECS task definition is configured for host networking and has at least one container with definitions with 'privileged' set to false or empty or 'user' set to root or empty - (Control IDs: 164.308(a)(3)(i), 164.308(a)(3)(ii)(A), 164.308(a)(4)(ii)(A), 164.308(a)(4)(ii)(C), 164.312(a)(1)).";
      const explanation =
        'If a task definition has elevated privileges it is because you have specifically opted-in to those configurations. This rule checks for unexpected privilege escalation when a task definition has host networking enabled but the customer has not opted-in to elevated privileges.';
      Annotations.of(node).addError(
        this.createMessage(ruleId, info, explanation)
      );
    }
  }

  /**
   * Check EFS Resources
   * @param node the IConstruct to evaluate
   * @param ignores list of ignores for the resource
   */
  private checkEFS(node: CfnResource, ignores: any) {
    if (
      !this.ignoreRule(ignores, 'HIPAA.Security-EFSEncrypted') &&
      !hipaaSecurityEFSEncrypted(node)
    ) {
      const ruleId = 'HIPAA.Security-EFSEncrypted';
      const info =
        'The EFS does not have encryption at rest enabled - (Control IDs: 164.312(a)(2)(iv), 164.312(e)(2)(ii)).';
      const explanation =
        'Because sensitive data can exist and to help protect data at rest, ensure encryption is enabled for your Amazon Elastic File System (EFS).';
      Annotations.of(node).addError(
        this.createMessage(ruleId, info, explanation)
      );
    }
  }

  /**
   * Check ElastiCache Resources
   * @param node the IConstruct to evaluate
   * @param ignores list of ignores for the resource
   */
  private checkElastiCache(node: CfnResource, ignores: any) {
    if (
      !this.ignoreRule(
        ignores,
        'HIPAA.Security-ElasticacheRedisClusterAutomaticBackup'
      ) &&
      !hipaaSecurityElastiCacheRedisClusterAutomaticBackup(node)
    ) {
      const ruleId = 'HIPAA.Security-ElasticacheRedisClusterAutomaticBackup';
      const info =
        'The ElastiCache Redis cluster does not retain automatic backups for at least 15 days - (Control IDs: 164.308(a)(7)(i), 164.308(a)(7)(ii)(A), 164.308(a)(7)(ii)(B)).';
      const explanation =
        'Automatic backups can help guard against data loss. If a failure occurs, you can create a new cluster, which restores your data from the most recent backup.';
      Annotations.of(node).addError(
        this.createMessage(ruleId, info, explanation)
      );
    }
  }

  /**
   * Check Elastic Beanstalk Resources
   * @param node the IConstruct to evaluate
   * @param ignores list of ignores for the resource
   */
  private checkElasticBeanstalk(node: CfnResource, ignores: any): void {
    if (
      !this.ignoreRule(
        ignores,
        'HIPAA.Security-ElasticBeanstalkEnhancedHealthReportingEnabled'
      ) &&
      !hipaaSecurityElasticBeanstalkEnhancedHealthReportingEnabled(node)
    ) {
      const ruleId =
        'HIPAA.Security-ElasticBeanstalkEnhancedHealthReportingEnabled';
      const info =
        'The Elastic Beanstalk environment does not have enhanced health reporting enabled - (Control ID: 164.312(b)).';
      const explanation =
        'AWS Elastic Beanstalk enhanced health reporting enables a more rapid response to changes in the health of the underlying infrastructure. These changes could result in a lack of availability of the application. Elastic Beanstalk enhanced health reporting provides a status descriptor to gauge the severity of the identified issues and identify possible causes to investigate.';
      Annotations.of(node).addError(
        this.createMessage(ruleId, info, explanation)
      );
    }
  }

  /**
   * Check Elastic Load Balancer Resources
   * @param node the IConstruct to evaluate
   * @param ignores list of ignores for the resource
   */
  private checkELB(node: CfnResource, ignores: any): void {
    if (
      !this.ignoreRule(
        ignores,
        'HIPAA.Security-ALBHttpDropInvalidHeaderEnabled'
      ) &&
      !hipaaSecurityALBHttpDropInvalidHeaderEnabled(node)
    ) {
      const ruleId = 'HIPAA.Security-ALBHttpDropInvalidHeaderEnabled';
      const info =
        'The ALB does not have invalid HTTP header dropping enabled - (Control IDs: 164.312(a)(2)(iv), 164.312(e)(1), 164.312(e)(2)(i), 164.312(e)(2)(ii)).';
      const explanation =
        'Ensure that your Application Load Balancers (ALB) are configured to drop http headers. Because sensitive data can exist, enable encryption in transit to help protect that data.';
      Annotations.of(node).addError(
        this.createMessage(ruleId, info, explanation)
      );
    }
    if (
      !this.ignoreRule(ignores, 'HIPAA.Security-ALBHttpToHttpsRedirection') &&
      !hipaaSecurityALBHttpToHttpsRedirection(node)
    ) {
      const ruleId = 'HIPAA.Security-ALBHttpToHttpsRedirection';
      const info =
        "The ALB's HTTP listeners are not configured to redirect to HTTPS - (Control IDs: 164.312(a)(2)(iv), 164.312(e)(1), 164.312(e)(2)(i), 164.312(e)(2)(ii)).";
      const explanation =
        'To help protect data in transit, ensure that your Application Load Balancer automatically redirects unencrypted HTTP requests to HTTPS. Because sensitive data can exist, enable encryption in transit to help protect that data.';
      Annotations.of(node).addError(
        this.createMessage(ruleId, info, explanation)
      );
    }
    if (
      !this.ignoreRule(ignores, 'HIPAA.Security-ELBACMCertificateRequired') &&
      !hipaaSecurityELBACMCertificateRequired(node)
    ) {
      const ruleId = 'HIPAA.Security-ELBACMCertificateRequired';
      const info =
        'The CLB does not utilize an SSL certificate provided by ACM (Amazon Certificate Manager) - (Control IDs: 164.312(a)(2)(iv), 164.312(e)(1), 164.312(e)(2)(i), 164.312(e)(2)(ii)).';
      const explanation =
        'Because sensitive data can exist and to help protect data at transit, ensure encryption is enabled for your Elastic Load Balancing. Use AWS Certificate Manager to manage, provision and deploy public and private SSL/TLS certificates with AWS services and internal resources.';
      Annotations.of(node).addError(
        this.createMessage(ruleId, info, explanation)
      );
    }
    if (
      !this.ignoreRule(
        ignores,
        'HIPAA.Security-ELBCrossZoneBalancingEnabled'
      ) &&
      !hipaaSecurityELBCrossZoneBalancingEnabled(node)
    ) {
      const ruleId = 'HIPAA.Security-ELBCrossZoneBalancingEnabled';
      const info =
        'The CLB does not balance traffic between at least 2 Availability Zones - (Control IDs: 164.308(a)(7)(i), 164.308(a)(7)(ii)(C)).';
      const explanation =
        'The cross-zone load balancing reduces the need to maintain equivalent numbers of instances in each enabled availability zone.';
      Annotations.of(node).addError(
        this.createMessage(ruleId, info, explanation)
      );
    }
    if (
      !this.ignoreRule(
        ignores,
        'HIPAA.Security-ELBDeletionProtectionEnabled'
      ) &&
      !hipaaSecurityELBDeletionProtectionEnabled(node)
    ) {
      const ruleId = 'HIPAA.Security-ELBDeletionProtectionEnabled';
      const info =
        'The ALB, NLB, or GLB does not have deletion protection enabled - (Control IDs: 164.308(a)(7)(i), 164.308(a)(7)(ii)(C)).';
      const explanation =
        'Use this feature to prevent your load balancer from being accidentally or maliciously deleted, which can lead to loss of availability for your applications.';
      Annotations.of(node).addError(
        this.createMessage(ruleId, info, explanation)
      );
    }
    if (
      !this.ignoreRule(ignores, 'HIPAA.Security-ELBLoggingEnabled') &&
      !hipaaSecurityELBLoggingEnabled(node)
    ) {
      const ruleId = 'HIPAA.Security-ELBLoggingEnabled';
      const info =
        'The ELB does not have logging enabled - (Control ID: 164.312(b)).';
      const explanation =
        "Elastic Load Balancing activity is a central point of communication within an environment. Ensure ELB logging is enabled. The collected data provides detailed information about requests sent to The ELB. Each log contains information such as the time the request was received, the client's IP address, latencies, request paths, and server responses.";
      Annotations.of(node).addError(
        this.createMessage(ruleId, info, explanation)
      );
    }
    if (
      !this.ignoreRule(ignores, 'HIPAA.Security-ELBTlsHttpsListenersOnly') &&
      !hipaaSecurityELBTlsHttpsListenersOnly(node)
    ) {
      const ruleId = 'HIPAA.Security-ELBTlsHttpsListenersOnly';
      const info =
        'The CLB does not restrict its listeners to only the SSL and HTTPS protocols - (Control IDs: 164.312(a)(2)(iv), 164.312(e)(1), 164.312(e)(2)(i), 164.312(e)(2)(ii)).';
      const explanation =
        'Because sensitive data can exist, enable encryption in transit to help protect that data.';
      Annotations.of(node).addError(
        this.createMessage(ruleId, info, explanation)
      );
    }
    if (
      !this.ignoreRule(ignores, 'HIPAA.Security-ELBv2ACMCertificateRequired') &&
      !hipaaSecurityELBv2ACMCertificateRequired(node)
    ) {
      const ruleId = 'HIPAA.Security-ELBv2ACMCertificateRequired';
      const info =
        'The ALB, NLB, or GLB listener does not utilize an SSL certificate provided by ACM (Amazon Certificate Manager) - (Control IDs: 164.312(a)(2)(iv), 164.312(e)(2)(ii)).';
      const explanation =
        'Because sensitive data can exist and to help protect data at transit, ensure encryption is enabled for your Elastic Load Balancing. Use AWS Certificate Manager to manage, provision and deploy public and private SSL/TLS certificates with AWS services and internal resources.';
      Annotations.of(node).addError(
        this.createMessage(ruleId, info, explanation)
      );
    }
  }

  /**
   * Check EMR Resources
   * @param node the IConstruct to evaluate
   * @param ignores list of ignores for the resource
   */
  private checkEMR(node: CfnResource, ignores: any) {
    if (
      !this.ignoreRule(ignores, 'HIPAA.Security-EMRKerberosEnabled') &&
      !hipaaSecurityEMRKerberosEnabled(node)
    ) {
      const ruleId = 'HIPAA.Security-EMRKerberosEnabled';
      const info =
        'The EMR cluster does not have Kerberos enabled - (Control IDs: 164.308(a)(3)(i), 164.308(a)(3)(ii)(A), 164.308(a)(3)(ii)(B), 164.308(a)(4)(i), 164.308(a)(4)(ii)(A), 164.308(a)(4)(ii)(B), 164.308(a)(4)(ii)(C), 164.312(a)(1)).';
      const explanation =
        'The access permissions and authorizations can be managed and incorporated with the principles of least privilege and separation of duties, by enabling Kerberos for Amazon EMR clusters.';
      Annotations.of(node).addError(
        this.createMessage(ruleId, info, explanation)
      );
    }
  }

  /**
   * Check IAM Resources
   * @param node the IConstruct to evaluate
   * @param ignores list of ignores for the resource
   */
  private checkIAM(node: CfnResource, ignores: any): void {
    if (
      !this.ignoreRule(ignores, 'HIPAA.Security-IAMNoInlinePolicy') &&
      !hipaaSecurityIAMNoInlinePolicy(node)
    ) {
      const ruleId = 'HIPAA.Security-IAMNoInlinePolicy';
      const info =
        'The IAM Group, User, or Role contains an inline policy - (Control IDs: 164.308(a)(3)(i), 164.308(a)(3)(ii)(A), 164.308(a)(3)(ii)(B), 164.308(a)(4)(i), 164.308(a)(4)(ii)(A), 164.308(a)(4)(ii)(B), 164.308(a)(4)(ii)(C), 164.312(a)(1)).';
      const explanation =
        'AWS recommends to use managed policies instead of inline policies. The managed policies allow reusability, versioning and rolling back, and delegating permissions management.';
      Annotations.of(node).addError(
        this.createMessage(ruleId, info, explanation)
      );
    }
    if (
      !this.ignoreRule(
        ignores,
        'HIPAA.Security-IAMPolicyNoStatementsWithAdminAccess'
      ) &&
      !hipaaSecurityIAMPolicyNoStatementsWithAdminAccess(node)
    ) {
      const ruleId = 'HIPAA.Security-IAMPolicyNoStatementsWithAdminAccess';
      const info =
        'The IAM policy grants admin access - (Control IDs: 164.308(a)(3)(i), 164.308(a)(3)(ii)(A), 164.308(a)(3)(ii)(B), 164.308(a)(4)(i), 164.308(a)(4)(ii)(A), 164.308(a)(4)(ii)(B), 164.308(a)(4)(ii)(C), 164.312(a)(1)).';
      const explanation =
        'AWS Identity and Access Management (IAM) can help you incorporate the principles of least privilege and separation of duties with access permissions and authorizations, restricting policies from containing "Effect": "Allow" with "Action": "*" over "Resource": "*". Allowing users to have more privileges than needed to complete a task may violate the principle of least privilege and separation of duties.';
      Annotations.of(node).addError(
        this.createMessage(ruleId, info, explanation)
      );
    }

    if (
      !this.ignoreRule(
        ignores,
        'HIPAA.Security-IAMPolicyNoStatementsWithFullAccess'
      ) &&
      !hipaaSecurityIAMPolicyNoStatementsWithFullAccess(node)
    ) {
      const ruleId = 'HIPAA.Security-IAMPolicyNoStatementsWithFullAccess';
      const info =
        'The IAM policy grants full access - (Control IDs: 164.308(a)(3)(i), 164.308(a)(3)(ii)(A), 164.308(a)(3)(ii)(B), 164.308(a)(4)(i), 164.308(a)(4)(ii)(A), 164.308(a)(4)(ii)(B), 164.308(a)(4)(ii)(C), 164.312(a)(1)).';
      const explanation =
        'Ensure IAM Actions are restricted to only those actions that are needed. Allowing users to have more privileges than needed to complete a task may violate the principle of least privilege and separation of duties.';
      Annotations.of(node).addError(
        this.createMessage(ruleId, info, explanation)
      );
    }
    if (
      !this.ignoreRule(ignores, 'HIPAA.Security-IAMUserGroupMembership') &&
      !hipaaSecurityIAMUserGroupMembership(node)
    ) {
      const ruleId = 'HIPAA.Security-IAMUserGroupMembership';
      const info =
        'The IAM user does not belong to any group(s) - (Control IDs: 164.308(a)(3)(i), 164.308(a)(3)(ii)(A), 164.308(a)(3)(ii)(B), 164.308(a)(4)(i), 164.308(a)(4)(ii)(A), 164.308(a)(4)(ii)(B), 164.308(a)(4)(ii)(C), 164.312(a)(1)).';
      const explanation =
        'AWS Identity and Access Management (IAM) can help you restrict access permissions and authorizations, by ensuring IAM users are members of at least one group. Allowing users more privileges than needed to complete a task may violate the principle of least privilege and separation of duties.';
      Annotations.of(node).addError(
        this.createMessage(ruleId, info, explanation)
      );
    }

    if (
      !this.ignoreRule(ignores, 'HIPAA.Security-IAMUserNoPolicies') &&
      !hipaaSecurityIAMUserNoPolicies(node)
    ) {
      const ruleId = 'HIPAA.Security-IAMUserNoPolicies';
      const info =
        'The IAM policy is attached at the user level - (Control IDs: 164.308(a)(3)(i), 164.308(a)(3)(ii)(A), 164.308(a)(3)(ii)(B), 164.308(a)(4)(i), 164.308(a)(4)(ii)(A), 164.308(a)(4)(ii)(B), 164.308(a)(4)(ii)(C), 164.312(a)(1)).';
      const explanation =
        'Assigning privileges at the group or the role level helps to reduce opportunity for an identity to receive or retain excessive privileges.';
      Annotations.of(node).addError(
        this.createMessage(ruleId, info, explanation)
      );
    }
  }

  /**
   * Check Lambda Resources
   * @param node the IConstruct to evaluate
   * @param ignores list of ignores for the resource
   */
  private checkLambda(node: CfnResource, ignores: any) {
    if (
      !this.ignoreRule(ignores, 'HIPAA.Security-LambdaConcurrency') &&
      !hipaaSecurityLambdaConcurrency(node)
    ) {
      const ruleId = 'HIPAA.Security-LambdaConcurrency';
      const info =
        'The Lambda function is not configured with function-level concurrent execution limits - (Control ID: 164.312(b)).';
      const explanation =
        "Ensure that a Lambda function's concurrency high and low limits are established. This can assist in baselining the number of requests that your function is serving at any given time.";
      Annotations.of(node).addError(
        this.createMessage(ruleId, info, explanation)
      );
    }
    if (
      !this.ignoreRule(ignores, 'HIPAA.Security-LambdaDlq') &&
      !hipaaSecurityLambdaDlq(node)
    ) {
      const ruleId = 'HIPAA.Security-LambdaDlq';
      const info =
        'The Lambda function is not configured with a dead-letter configuration - (Control ID: 164.312(b)).';
      const explanation =
        'Notify the appropriate personnel through Amazon Simple Queue Service (Amazon SQS) or Amazon Simple Notification Service (Amazon SNS) when a function has failed.';
      Annotations.of(node).addError(
        this.createMessage(ruleId, info, explanation)
      );
    }
    if (
      !this.ignoreRule(ignores, 'HIPAA.Security-LambdaInsideVPC') &&
      !hipaaSecurityLambdaInsideVPC(node)
    ) {
      const ruleId = 'HIPAA.Security-LambdaInsideVPC';
      const info =
        'The Lambda function is not VPC enabled - (Control IDs: 164.308(a)(3)(i), 164.308(a)(4)(ii)(A), 164.308(a)(4)(ii)(C), 164.312(a)(1), 164.312(e)(1)).';
      const explanation =
        'Because of their logical isolation, domains that reside within an Amazon VPC have an extra layer of security when compared to domains that use public endpoints.';
      Annotations.of(node).addError(
        this.createMessage(ruleId, info, explanation)
      );
    }
  }

  /**
   * Check OpenSearch Resources
   * @param node the IConstruct to evaluate
   * @param ignores list of ignores for the resource
   */
  private checkOpenSearch(node: CfnResource, ignores: any) {
    if (
      !this.ignoreRule(ignores, 'HIPAA.Security-OpenSearchEncryptedAtRest') &&
      !hipaaSecurityOpenSearchEncryptedAtRest(node)
    ) {
      const ruleId = 'HIPAA.Security-OpenSearchEncryptedAtRest';
      const info =
        'The OpenSearch Service domain does not have encryption at rest enabled - (Control IDs: 164.312(a)(2)(iv), 164.312(e)(2)(ii)).';
      const explanation =
        'Because sensitive data can exist and to help protect data at rest, ensure encryption is enabled for your Amazon OpenSearch Service (OpenSearch Service) domains.';
      Annotations.of(node).addError(
        this.createMessage(ruleId, info, explanation)
      );
    }
    if (
      !this.ignoreRule(ignores, 'HIPAA.Security-OpenSearchInVPCOnly') &&
      !hipaaSecurityOpenSearchInVPCOnly(node)
    ) {
      const ruleId = 'HIPAA.Security-OpenSearchInVPCOnly';
      const info =
        'The OpenSearch Service domain is not running within a VPC - (Control IDs: 164.308(a)(3)(i), 164.308(a)(4)(ii)(A), 164.308(a)(4)(ii)(C), 164.312(a)(1), 164.312(e)(1)).';
      const explanation =
        'VPCs help secure your AWS resources and provide an extra layer of protection.';
      Annotations.of(node).addError(
        this.createMessage(ruleId, info, explanation)
      );
    }
    if (
      !this.ignoreRule(ignores, 'HIPAA.Security-OpenSearchLogsToCloudWatch') &&
      !hipaaSecurityOpenSearchLogsToCloudWatch(node)
    ) {
      const ruleId = 'HIPAA.Security-OpenSearchLogsToCloudWatch';
      const info =
        'The OpenSearch Service domain does not stream error logs (ES_APPLICATION_LOGS) to CloudWatch Logs - (Control IDs: 164.308(a)(3)(ii)(A), 164.312(b)).';
      const explanation =
        'Ensure Amazon OpenSearch Service domains have error logs enabled and streamed to Amazon CloudWatch Logs for retention and response. Domain error logs can assist with security and access audits, and can help to diagnose availability issues.';
      Annotations.of(node).addError(
        this.createMessage(ruleId, info, explanation)
      );
    }
    if (
      !this.ignoreRule(
        ignores,
        'HIPAA.Security-OpenSearchNodeToNodeEncryption'
      ) &&
      !hipaaSecurityOpenSearchNodeToNodeEncryption(node)
    ) {
      const ruleId = 'HIPAA.Security-OpenSearchNodeToNodeEncryption';
      const info =
        'The OpenSearch Service domain does not have node-to-node encryption enabled - (Control IDs: 164.312(a)(2)(iv), 164.312(e)(1), 164.312(e)(2)(i), 164.312(e)(2)(ii)).';
      const explanation =
        'Because sensitive data can exist, enable encryption in transit to help protect that data within your Amazon OpenSearch Service (OpenSearch Service) domains.';
      Annotations.of(node).addError(
        this.createMessage(ruleId, info, explanation)
      );
    }
  }

  /**
   * Check RDS Resources
   * @param node the IConstruct to evaluate
   * @param ignores list of ignores for the resource
   */
  private checkRDS(node: CfnResource, ignores: any): void {
    if (
      !this.ignoreRule(
        ignores,
        'HIPAA.Security-RDSAutomaticMinorVersionUpgradeEnabled'
      ) &&
      !hipaaSecurityRDSAutomaticMinorVersionUpgradeEnabled(node)
    ) {
      const ruleId = 'HIPAA.Security-RDSAutomaticMinorVersionUpgradeEnabled';
      const info =
        'The RDS DB instance does not have automatic minor version upgrades enabled - (Control ID: 164.308(a)(5)(ii)(A)).';
      const explanation =
        'Enable automatic minor version upgrades on your Amazon Relational Database Service (RDS) instances to ensure the latest minor version updates to the Relational Database Management System (RDBMS) are installed, which may include security patches and bug fixes.';
      Annotations.of(node).addError(
        this.createMessage(ruleId, info, explanation)
      );
    }
    if (
      !this.ignoreRule(
        ignores,
        'HIPAA.Security-RDSEnhancedMonitoringEnabled'
      ) &&
      !hipaaSecurityRDSEnhancedMonitoringEnabled(node)
    ) {
      const ruleId = 'HIPAA.Security-RDSEnhancedMonitoringEnabled';
      const info =
        'The RDS DB instance does not enhanced monitoring enabled - (Control ID: 164.312(b)).';
      const explanation =
        'Enable enhanced monitoring to help monitor Amazon RDS availability. This provides detailed visibility into the health of your Amazon RDS database instances.';
      Annotations.of(node).addError(
        this.createMessage(ruleId, info, explanation)
      );
    }
    if (
      !this.ignoreRule(ignores, 'HIPAA.Security-RDSInstanceBackupEnabled') &&
      !hipaaSecurityRDSInstanceBackupEnabled(node)
    ) {
      const ruleId = 'HIPAA.Security-RDSInstanceBackupEnabled';
      const info =
        'The RDS DB instance does not have backups enabled - (Control IDs: 164.308(a)(7)(i), 164.308(a)(7)(ii)(A), 164.308(a)(7)(ii)(B)).';
      const explanation =
        'The backup feature of Amazon RDS creates backups of your databases and transaction logs.';
      Annotations.of(node).addError(
        this.createMessage(ruleId, info, explanation)
      );
    }
    if (
      !this.ignoreRule(
        ignores,
        'HIPAA.Security-RDSInstanceDeletionProtectionEnabled'
      ) &&
      !hipaaSecurityRDSInstanceDeletionProtectionEnabled(node)
    ) {
      const ruleId = 'HIPAA.Security-RDSInstanceDeletionProtectionEnabled';
      const info =
        'The RDS DB instance or Aurora DB cluster does not have deletion protection enabled - (Control IDs: 164.308(a)(7)(i), 164.308(a)(7)(ii)(C)).';
      const explanation =
        'Ensure Amazon Relational Database Service (Amazon RDS) instances and clusters have deletion protection enabled. Use deletion protection to prevent your Amazon RDS DB instances and clusters from being accidentally or maliciously deleted, which can lead to loss of availability for your applications.';
      Annotations.of(node).addError(
        this.createMessage(ruleId, info, explanation)
      );
    }
    if (
      !this.ignoreRule(ignores, 'HIPAA.Security-RDSInstanceMultiAzSupport') &&
      !hipaaSecurityRDSInstanceMultiAZSupport(node)
    ) {
      const ruleId = 'HIPAA.Security-RDSInstanceMultiAzSupport';
      const info =
        'The non-Aurora RDS DB instance does not have multi-AZ support enabled - (Control IDs: 164.308(a)(7)(i), 164.308(a)(7)(ii)(C)).';
      const explanation =
        'Multi-AZ support in Amazon Relational Database Service (Amazon RDS) provides enhanced availability and durability for database instances. When you provision a Multi-AZ database instance, Amazon RDS automatically creates a primary database instance, and synchronously replicates the data to a standby instance in a different Availability Zone. In case of an infrastructure failure, Amazon RDS performs an automatic failover to the standby so that you can resume database operations as soon as the failover is complete.';
      Annotations.of(node).addError(
        this.createMessage(ruleId, info, explanation)
      );
    }
    if (
      !this.ignoreRule(ignores, 'HIPAA.Security-RDSInstancePublicAccess') &&
      !hipaaSecurityRDSInstancePublicAccess(node)
    ) {
      const ruleId = 'HIPAA.Security-RDSInstancePublicAccess';
      const info =
        'The RDS DB instance allows public access - (Control IDs: 164.308(a)(3)(i), 164.308(a)(4)(ii)(A), 164.308(a)(4)(ii)(C), 164.312(a)(1), 164.312(e)(1)).';
      const explanation =
        'Amazon RDS database instances can contain sensitive information, and principles and access control is required for such accounts.';
      Annotations.of(node).addError(
        this.createMessage(ruleId, info, explanation)
      );
    }
    if (
      !this.ignoreRule(ignores, 'HIPAA.Security-RDSLoggingEnabled') &&
      !hipaaSecurityRDSLoggingEnabled(node)
    ) {
      const ruleId = 'HIPAA.Security-RDSLoggingEnabled';
      const info =
        'The RDS DB instance does not have all CloudWatch log types exported - (Control IDs: 164.308(a)(3)(ii)(A), 164.308(a)(5)(ii)(C)).';
      const explanation =
        'To help with logging and monitoring within your environment, ensure Amazon Relational Database Service (Amazon RDS) logging is enabled. With Amazon RDS logging, you can capture events such as connections, disconnections, queries, or tables queried.';
      Annotations.of(node).addError(
        this.createMessage(ruleId, info, explanation)
      );
    }
    if (
      !this.ignoreRule(ignores, 'HIPAA.Security-RDSStorageEncrypted') &&
      !hipaaSecurityRDSStorageEncrypted(node)
    ) {
      const ruleId = 'HIPAA.Security-RDSStorageEncrypted';
      const info =
        'The RDS DB instance or Aurora DB cluster does not have storage encrypted - (Control IDs: 164.312(a)(2)(iv), 164.312(e)(2)(ii)).';
      const explanation =
        'Because sensitive data can exist at rest in Amazon RDS DB instances and clusters, enable encryption at rest to help protect that data.';
      Annotations.of(node).addError(
        this.createMessage(ruleId, info, explanation)
      );
    }
  }

  /**
   * Check Redshift Resources
   * @param node the IConstruct to evaluate
   * @param ignores list of ignores for the resource
   */
  private checkRedshift(node: CfnResource, ignores: any): void {
    if (
      !this.ignoreRule(ignores, 'HIPAA.Security-RedshiftBackupEnabled') &&
      !hipaaSecurityRedshiftBackupEnabled(node)
    ) {
      const ruleId = 'HIPAA.Security-RedshiftBackupEnabled';
      const info =
        'The Redshift cluster does not have automated snapshots enabled or the retention period is not between 1 and 35 days - (Control IDs: 164.308(a)(7)(i), 164.308(a)(7)(ii)(A), 164.308(a)(7)(ii)(B)).';
      const explanation =
        'To help with data back-up processes, ensure your Amazon Redshift clusters have automated snapshots. When automated snapshots are enabled for a cluster, Redshift periodically takes snapshots of that cluster. By default, Redshift takes a snapshot every eight hours or every 5 GB per node of data changes, or whichever comes first.';
      Annotations.of(node).addError(
        this.createMessage(ruleId, info, explanation)
      );
    }
    if (
      !this.ignoreRule(
        ignores,
        'HIPAA.Security-RedshiftClusterConfiguration'
      ) &&
      !hipaaSecurityRedshiftClusterConfiguration(node)
    ) {
      const ruleId = 'HIPAA.Security-RedshiftClusterConfiguration';
      const info =
        'The Redshift cluster does not have encryption or audit logging enabled - (Control IDs: 164.312(a)(2)(iv), 164.312(b), 164.312(e)(2)(ii)).';
      const explanation =
        'To protect data at rest, ensure that encryption is enabled for your Amazon Redshift clusters. You must also ensure that required configurations are deployed on Amazon Redshift clusters. The audit logging should be enabled to provide information about connections and user activities in the database.';
      Annotations.of(node).addError(
        this.createMessage(ruleId, info, explanation)
      );
    }
    if (
      !this.ignoreRule(
        ignores,
        'HIPAA.Security-RedshiftClusterMaintenanceSettings'
      ) &&
      !hipaaSecurityRedshiftClusterMaintenanceSettings(node)
    ) {
      const ruleId = 'HIPAA.Security-RedshiftClusterMaintenanceSettings';
      const info =
        'The Redshift cluster has version upgrades enabled, automated snapshot retention periods enabled, and an explicit maintenance window configured - (Control IDs: 164.308(a)(5)(ii)(A), 164.308(a)(7)(ii)(A)).';
      const explanation =
        'Ensure that Amazon Redshift clusters have the preferred settings for your organization. Specifically, that they have preferred maintenance windows and automated snapshot retention periods for the database.';
      Annotations.of(node).addError(
        this.createMessage(ruleId, info, explanation)
      );
    }
    if (
      !this.ignoreRule(ignores, 'HIPAA.Security-RedshiftClusterPublicAccess') &&
      !hipaaSecurityRedshiftClusterPublicAccess(node)
    ) {
      const ruleId = 'HIPAA.Security-RedshiftClusterPublicAccess';
      const info =
        'The Redshift cluster allows public access - (Control IDs: 164.308(a)(3)(i), 164.308(a)(4)(ii)(A), 164.308(a)(4)(ii)(C), 164.312(a)(1), 164.312(e)(1)).';
      const explanation =
        'Amazon Redshift clusters can contain sensitive information and principles and access control is required for such accounts.';
      Annotations.of(node).addError(
        this.createMessage(ruleId, info, explanation)
      );
    }
    if (
      !this.ignoreRule(
        ignores,
        'HIPAA.Security-RedshiftEnhancedVPCRoutingEnabled'
      ) &&
      !hipaaSecurityRedshiftEnhancedVPCRoutingEnabled(node)
    ) {
      const ruleId = 'HIPAA.Security-RedshiftEnhancedVPCRoutingEnabled';
      const info =
        'The Redshift cluster does not have enhanced VPC routing enabled - (Control IDs: 164.312(e)(1)).';
      const explanation =
        'Enhanced VPC routing forces all COPY and UNLOAD traffic between the cluster and data repositories to go through your Amazon VPC. You can then use VPC features such as security groups and network access control lists to secure network traffic. You can also use VPC flow logs to monitor network traffic.';
      Annotations.of(node).addError(
        this.createMessage(ruleId, info, explanation)
      );
    }
  }

  /**
   * Check Amazon S3 Resources
   * @param node the IConstruct to evaluate
   * @param ignores list of ignores for the resource
   */
  private checkS3(node: CfnResource, ignores: any): void {
    if (
      !this.ignoreRule(
        ignores,
        'HIPAA.Security-S3BucketLevelPublicAccessProhibited'
      ) &&
      !hipaaSecurityS3BucketLevelPublicAccessProhibited(node)
    ) {
      const ruleId = 'HIPAA.Security-S3BucketLevelPublicAccessProhibited';
      const info =
        'The S3 bucket does not prohibit public access through bucket level settings - (Control IDs: 164.308(a)(3)(i), 164.308(a)(4)(ii)(A), 164.308(a)(4)(ii)(C), 164.312(a)(1), 164.312(e)(1)).';
      const explanation =
        'Keep sensitive data safe from unauthorized remote users by preventing public access at the bucket level.';
      Annotations.of(node).addError(
        this.createMessage(ruleId, info, explanation)
      );
    }
    if (
      !this.ignoreRule(ignores, 'HIPAA.Security-S3BucketLoggingEnabled') &&
      !hipaaSecurityS3BucketLoggingEnabled(node)
    ) {
      const ruleId = 'HIPAA.Security-S3BucketLoggingEnabled';
      const info =
        'The S3 Bucket does not have server access logs enabled - (Control IDs: 164.308(a)(3)(ii)(A), 164.312(b)).';
      const explanation =
        'Amazon Simple Storage Service (Amazon S3) server access logging provides a method to monitor the network for potential cybersecurity events. The events are monitored by capturing detailed records for the requests that are made to an Amazon S3 bucket. Each access log record provides details about a single access request. The details include the requester, bucket name, request time, request action, response status, and an error code, if relevant.';
      Annotations.of(node).addError(
        this.createMessage(ruleId, info, explanation)
      );
    }
    if (
      !this.ignoreRule(
        ignores,
        'HIPAA.Security-S3BucketPublicReadProhibited'
      ) &&
      !hipaaSecurityS3BucketPublicReadProhibited(node)
    ) {
      const ruleId = 'HIPAA.Security-S3BucketPublicReadProhibited';
      const info =
        'The S3 Bucket does not prohibit public read access through its Block Public Access configurations and bucket ACLs - (Control IDs: 164.308(a)(3)(i), 164.308(a)(4)(ii)(A), 164.308(a)(4)(ii)(C), 164.312(a)(1), 164.312(e)(1)).';
      const explanation =
        'The management of access should be consistent with the classification of the data.';
      Annotations.of(node).addError(
        this.createMessage(ruleId, info, explanation)
      );
    }
    if (
      !this.ignoreRule(
        ignores,
        'HIPAA.Security-S3BucketPublicWriteProhibited'
      ) &&
      !hipaaSecurityS3BucketPublicWriteProhibited(node)
    ) {
      const ruleId = 'HIPAA.Security-S3BucketPublicWriteProhibited';
      const info =
        'The S3 Bucket does not prohibit public write access through its Block Public Access configurations and bucket ACLs - (Control IDs: 164.308(a)(3)(i), 164.308(a)(4)(ii)(A), 164.308(a)(4)(ii)(C), 164.312(a)(1), 164.312(e)(1)).';
      const explanation =
        'The management of access should be consistent with the classification of the data.';
      Annotations.of(node).addError(
        this.createMessage(ruleId, info, explanation)
      );
    }
    if (
      !this.ignoreRule(ignores, 'HIPAA.Security-S3BucketReplicationEnabled') &&
      !hipaaSecurityS3BucketReplicationEnabled(node)
    ) {
      const ruleId = 'HIPAA.Security-S3BucketReplicationEnabled';
      const info =
        'The S3 Bucket does not have replication enabled - (Control IDs: 164.308(a)(7)(i), 164.308(a)(7)(ii)(A), 164.308(a)(7)(ii)(B)).';
      const explanation =
        'Amazon Simple Storage Service (Amazon S3) Cross-Region Replication (CRR) supports maintaining adequate capacity and availability. CRR enables automatic, asynchronous copying of objects across Amazon S3 buckets to help ensure that data availability is maintained.';
      Annotations.of(node).addError(
        this.createMessage(ruleId, info, explanation)
      );
    }
    if (
      !this.ignoreRule(
        ignores,
        'HIPAA.Security-S3BucketServerSideEncryptionEnabled'
      ) &&
      !hipaaSecurityS3BucketServerSideEncryptionEnabled(node)
    ) {
      const ruleId = 'HIPAA.Security-S3BucketServerSideEncryptionEnabled';
      const info =
        'The S3 Bucket does not have default server-side encryption enabled - (Control IDs: 164.312(a)(2)(iv), 164.312(c)(2), 164.312(e)(2)(ii)).';
      const explanation =
        'Because sensitive data can exist at rest in Amazon S3 buckets, enable encryption to help protect that data.';
      Annotations.of(node).addError(
        this.createMessage(ruleId, info, explanation)
      );
    }
    if (
      !this.ignoreRule(ignores, 'HIPAA.Security-S3BucketVersioningEnabled') &&
      !hipaaSecurityS3BucketVersioningEnabled(node)
    ) {
      const ruleId = 'HIPAA.Security-S3BucketVersioningEnabled';
      const info =
        'The S3 Bucket does not have versioning enabled - (Control IDs: 164.308(a)(7)(i), 164.308(a)(7)(ii)(A), 164.308(a)(7)(ii)(B), 164.312(c)(1), 164.312(c)(2)).';
      const explanation =
        'Use versioning to preserve, retrieve, and restore every version of every object stored in your Amazon S3 bucket. Versioning helps you to easily recover from unintended user actions and application failures.';
      Annotations.of(node).addError(
        this.createMessage(ruleId, info, explanation)
      );
    }
    if (
      !this.ignoreRule(ignores, 'HIPAA.Security-S3DefaultEncryptionKMS') &&
      !hipaaSecurityS3DefaultEncryptionKMS(node)
    ) {
      const ruleId = 'HIPAA.Security-S3DefaultEncryptionKMS';
      const info =
        'The S3 Bucket is not encrypted with a KMS Key by default - (Control IDs: 164.312(a)(2)(iv), 164.312(e)(2)(ii)).';
      const explanation =
        'Ensure that encryption is enabled for your Amazon Simple Storage Service (Amazon S3) buckets. Because sensitive data can exist at rest in an Amazon S3 bucket, enable encryption at rest to help protect that data.';
      Annotations.of(node).addError(
        this.createMessage(ruleId, info, explanation)
      );
    }
  }

  //   /**
  //    * Check SageMaker Resources
  //    * @param node the IConstruct to evaluate
  //    * @param ignores list of ignores for the resource
  //    */
  //   private checkSageMaker(node: CfnResource, ignores: any): void {}

  //   /**
  //    * Check Secrets Manager Resources
  //    * @param node the IConstruct to evaluate
  //    * @param ignores list of ignores for the resource
  //    */
  //   private checkSecretsManager(node: CfnResource, ignores: any): void {}

  //   /**
  //    * Check SNS Resources
  //    * @param node the IConstruct to evaluate
  //    * @param ignores list of ignores for the resource
  //    */
  //   private checkSNS(node: CfnResource, ignores: any): void {}

  //   /**
  //    * Check VPC Resources
  //    * @param node the IConstruct to evaluate
  //    * @param ignores list of ignores for the resource
  //    */
  //   private checkVPC(node: CfnResource, ignores: any): void {}
}<|MERGE_RESOLUTION|>--- conflicted
+++ resolved
@@ -69,7 +69,6 @@
   hipaaSecurityOpenSearchNodeToNodeEncryption,
 } from './rules/opensearch';
 import {
-<<<<<<< HEAD
   hipaaSecurityS3BucketLevelPublicAccessProhibited,
   hipaaSecurityS3BucketLoggingEnabled,
   hipaaSecurityS3BucketPublicReadProhibited,
@@ -79,7 +78,7 @@
   hipaaSecurityS3BucketVersioningEnabled,
   hipaaSecurityS3DefaultEncryptionKMS,
 } from './rules/s3';
-=======
+import {
   hipaaSecurityRDSAutomaticMinorVersionUpgradeEnabled,
   hipaaSecurityRDSEnhancedMonitoringEnabled,
   hipaaSecurityRDSInstanceBackupEnabled,
@@ -96,7 +95,7 @@
   hipaaSecurityRedshiftClusterPublicAccess,
   hipaaSecurityRedshiftEnhancedVPCRoutingEnabled,
 } from './rules/redshift';
->>>>>>> 385618da
+
 
 /**
  * Check for HIPAA Security compliance.
@@ -124,15 +123,9 @@
       this.checkIAM(node, ignores);
       this.checkLambda(node, ignores);
       this.checkOpenSearch(node, ignores);
-<<<<<<< HEAD
-      // this.checkRDS(node, ignores);
-      // this.checkRedshift(node, ignores);
-      this.checkS3(node, ignores);
-=======
       this.checkRDS(node, ignores);
       this.checkRedshift(node, ignores);
-      // this.checkS3(node, ignores);
->>>>>>> 385618da
+      this.checkS3(node, ignores);
       // this.checkSageMaker(node, ignores);
       // this.checkSecretsManager(node, ignores);
       // this.checkSNS(node, ignores);
