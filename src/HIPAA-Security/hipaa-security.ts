/*
Copyright Amazon.com, Inc. or its affiliates. All Rights Reserved.
SPDX-License-Identifier: Apache-2.0
*/

import { Annotations, CfnResource, IConstruct } from '@aws-cdk/core';
import { NagPack } from '../common';
import {
  hipaaSecurityAPIGWCacheEnabledAndEncrypted,
  hipaaSecurityAPIGWExecutionLoggingEnabled,
  hipaaSecurityAPIGWSSLEnabled,
  hipaaSecurityAPIGWXrayEnabled,
} from './rules/apigw';
import {
  hipaaSecurityAutoscalingGroupELBHealthCheckRequired,
  hipaaSecurityAutoscalingLaunchConfigPublicIpDisabled,
} from './rules/autoscaling';
import {
  hipaaSecurityCloudTrailCloudWatchLogsEnabled,
  hipaaSecurityCloudTrailEncryptionEnabled,
  hipaaSecurityCloudTrailLogFileValidationEnabled,
} from './rules/cloudtrail';
import {
  hipaaSecurityCloudWatchAlarmAction,
  hipaaSecurityCloudWatchLogGroupEncrypted,
} from './rules/cloudwatch';
import {
  hipaaSecurityCodeBuildProjectEnvVarAwsCred,
  hipaaSecurityCodeBuildProjectSourceRepoUrl,
} from './rules/codebuild';
import { hipaaSecurityDMSReplicationNotPublic } from './rules/dms';
import { hipaaSecurityDynamoDBPITREnabled } from './rules/dynamodb';
import {
  hipaaSecurityEC2InstanceDetailedMonitoringEnabled,
  hipaaSecurityEC2InstancesInVPC,
  hipaaSecurityEC2InstanceNoPublicIp,
} from './rules/ec2';
import { hipaaSecurityECSTaskDefinitionUserForHostMode } from './rules/ecs';
import { hipaaSecurityEFSEncrypted } from './rules/efs';
import { hipaaSecurityElastiCacheRedisClusterAutomaticBackup } from './rules/elasticache';
import { hipaaSecurityElasticBeanstalkEnhancedHealthReportingEnabled } from './rules/elasticbeanstalk';
import {
  hipaaSecurityALBHttpDropInvalidHeaderEnabled,
  hipaaSecurityALBHttpToHttpsRedirection,
  hipaaSecurityELBACMCertificateRequired,
  hipaaSecurityELBCrossZoneBalancingEnabled,
  hipaaSecurityELBDeletionProtectionEnabled,
  hipaaSecurityELBLoggingEnabled,
  hipaaSecurityELBTlsHttpsListenersOnly,
  hipaaSecurityELBv2ACMCertificateRequired,
} from './rules/elb';
import { hipaaSecurityEMRKerberosEnabled } from './rules/emr';
import {
<<<<<<< HEAD
  hipaaSecurityIAMNoInlinePolicy,
  hipaaSecurityIAMPolicyNoStatementsWithAdminAccess,
  hipaaSecurityIAMPolicyNoStatementsWithFullAccess,
  hipaaSecurityIAMUserGroupMembership,
  hipaaSecurityIAMUserNoPolicies,
} from './rules/iam';
=======
  hipaaSecurityLambdaConcurrency,
  hipaaSecurityLambdaDlq,
  hipaaSecurityLambdaInsideVPC,
} from './rules/lambda';
>>>>>>> 35e6f337
import {
  hipaaSecurityOpenSearchEncryptedAtRest,
  hipaaSecurityOpenSearchInVPCOnly,
  hipaaSecurityOpenSearchLogsToCloudWatch,
  hipaaSecurityOpenSearchNodeToNodeEncryption,
} from './rules/opensearch';

/**
 * Check for HIPAA Security compliance.
 * Based on the HIPAA Security AWS operational best practices: https://docs.aws.amazon.com/config/latest/developerguide/operational-best-practices-for-hipaa_security.html
 */
export class HIPAASecurityChecks extends NagPack {
  public visit(node: IConstruct): void {
    if (node instanceof CfnResource) {
      // Get ignores metadata if it exists
      const ignores = node.getMetadata('cdk_nag')?.rules_to_suppress;
      this.checkAPIGW(node, ignores);
      this.checkAutoScaling(node, ignores);
      this.checkCloudTrail(node, ignores);
      this.checkCloudWatch(node, ignores);
      this.checkCodeBuild(node, ignores);
      this.checkDMS(node, ignores);
      this.checkDynamoDB(node, ignores);
      this.checkEC2(node, ignores);
      this.checkECS(node, ignores);
      this.checkEFS(node, ignores);
      this.checkElastiCache(node, ignores);
      this.checkElasticBeanstalk(node, ignores);
      this.checkELB(node, ignores);
      this.checkEMR(node, ignores);
<<<<<<< HEAD
      this.checkIAM(node, ignores);
      // this.checkLambda(node, ignores);
=======
      // this.checkIAM(node, ignores);
      this.checkLambda(node, ignores);
>>>>>>> 35e6f337
      this.checkOpenSearch(node, ignores);
      // this.checkRDS(node, ignores);
      // this.checkRedshift(node, ignores);
      // this.checkS3(node, ignores);
      // this.checkSageMaker(node, ignores);
      // this.checkSecretsManager(node, ignores);
      // this.checkSNS(node, ignores);
      // this.checkVPC(node, ignores);
    }
  }

  /**
   * Check API Gateway Resources
   * @param node the IConstruct to evaluate
   * @param ignores list of ignores for the resource
   */
  private checkAPIGW(node: CfnResource, ignores: any): void {
    if (
      !this.ignoreRule(
        ignores,
        'HIPAA.Security-APIGWCacheEnabledAndEncrypted'
      ) &&
      !hipaaSecurityAPIGWCacheEnabledAndEncrypted(node)
    ) {
      const ruleId = 'HIPAA.Security-APIGWCacheEnabledAndEncrypted';
      const info =
        'The API Gateway stage does not have caching enabled and encrypted for all methods - (Control IDs: 164.312(a)(2)(iv), 164.312(e)(2)(ii)).';
      const explanation =
        "To help protect data at rest, ensure encryption is enabled for your API Gateway stage's cache. Because sensitive data can be captured for the API method, enable encryption at rest to help protect that data.";
      Annotations.of(node).addError(
        this.createMessage(ruleId, info, explanation)
      );
    }
    if (
      !this.ignoreRule(
        ignores,
        'HIPAA.Security-APIGWExecutionLoggingEnabled'
      ) &&
      !hipaaSecurityAPIGWExecutionLoggingEnabled(node)
    ) {
      const ruleId = 'HIPAA.Security-APIGWExecutionLoggingEnabled';
      const info =
        'The API Gateway stage does not have execution logging enabled for all methods - (Control ID: 164.312(b)).';
      const explanation =
        'API Gateway logging displays detailed views of users who accessed the API and the way they accessed the API. This insight enables visibility of user activities.';
      Annotations.of(node).addError(
        this.createMessage(ruleId, info, explanation)
      );
    }
    if (
      !this.ignoreRule(ignores, 'HIPAA.Security-APIGWSSLEnabled') &&
      !hipaaSecurityAPIGWSSLEnabled(node)
    ) {
      const ruleId = 'HIPAA.Security-APIGWSSLEnabled';
      const info =
        'The API Gateway REST API stage is not configured with SSL certificates - (Control IDs: 164.312(a)(2)(iv), 164.312(e)(1), 164.312(e)(2)(i), 164.312(e)(2)(ii)).';
      const explanation =
        'Ensure Amazon API Gateway REST API stages are configured with SSL certificates to allow backend systems to authenticate that requests originate from API Gateway.';
      Annotations.of(node).addError(
        this.createMessage(ruleId, info, explanation)
      );
    }
    if (
      !this.ignoreRule(ignores, 'HIPAA.Security-APIGWXrayEnabled') &&
      !hipaaSecurityAPIGWXrayEnabled(node)
    ) {
      const ruleId = 'HIPAA.Security-APIGWXrayEnabled';
      const info =
        'The API Gateway REST API stage does not have X-Ray enabled - (Control ID: 164.312(b)).';
      const explanation =
        'AWS X-Ray collects data about requests that your application serves, and provides tools you can use to view, filter, and gain insights into that data to identify issues and opportunities for optimization. Ensure X-Ray is enables so you can see detailed information not only about the request and response, but also about calls that your application makes to downstream AWS resources, microservices, databases and HTTP web APIs.';
      Annotations.of(node).addError(
        this.createMessage(ruleId, info, explanation)
      );
    }
  }

  /**
   * Check Auto Scaling Resources
   * @param node the IConstruct to evaluate
   * @param ignores list of ignores for the resource
   */
  private checkAutoScaling(node: CfnResource, ignores: any): void {
    if (
      !this.ignoreRule(
        ignores,
        'HIPAA.Security-AutoscalingGroupELBHealthCheckRequired'
      ) &&
      !hipaaSecurityAutoscalingGroupELBHealthCheckRequired(node)
    ) {
      const ruleId = 'HIPAA.Security-AutoscalingGroupELBHealthCheckRequired';
      const info =
        'The Auto Scaling group utilizes a load balancer and does not have an ELB health check configured - (Control ID: 164.312(b)).';
      const explanation =
        'The Elastic Load Balancer (ELB) health checks for Amazon Elastic Compute Cloud (Amazon EC2) Auto Scaling groups support maintenance of adequate capacity and availability. The load balancer periodically sends pings, attempts connections, or sends requests to test Amazon EC2 instances health in an auto-scaling group. If an instance is not reporting back, traffic is sent to a new Amazon EC2 instance.';
      Annotations.of(node).addError(
        this.createMessage(ruleId, info, explanation)
      );
    }
    if (
      !this.ignoreRule(
        ignores,
        'HIPAA.Security-AutoscalingLaunchConfigPublicIpDisabled'
      ) &&
      !hipaaSecurityAutoscalingLaunchConfigPublicIpDisabled(node)
    ) {
      const ruleId = 'HIPAA.Security-AutoscalingLaunchConfigPublicIpDisabled';
      const info =
        'The Auto Scaling launch configuration does not have public IP addresses disabled - (Control IDs: 164.308(a)(3)(i), 164.308(a)(3)(ii)(B), 164.308(a)(4)(ii)(A), 164.308(a)(4)(ii)(C), 164.312(a)(1), 164.312(e)(1)).';
      const explanation =
        'If you configure your Network Interfaces with a public IP address, then the associated resources to those Network Interfaces are reachable from the internet. EC2 resources should not be publicly accessible, as this may allow unintended access to your applications or servers.';
      Annotations.of(node).addError(
        this.createMessage(ruleId, info, explanation)
      );
    }
  }

  /**
   * Check CloudTrail Resources
   * @param node the IConstruct to evaluate
   * @param ignores list of ignores for the resource
   */
  private checkCloudTrail(node: CfnResource, ignores: any): void {
    if (
      !this.ignoreRule(
        ignores,
        'HIPAA.Security-CloudTrailCloudWatchLogsEnabled'
      ) &&
      !hipaaSecurityCloudTrailCloudWatchLogsEnabled(node)
    ) {
      const ruleId = 'HIPAA.Security-CloudTrailCloudWatchLogsEnabled';
      const info =
        'The trail does not have CloudWatch logs enabled - (Control IDs: 164.308(a)(3)(ii)(A), 164.312(b)).';
      const explanation =
        'Use Amazon CloudWatch to centrally collect and manage log event activity. Inclusion of AWS CloudTrail data provides details of API call activity within your AWS account.';
      Annotations.of(node).addError(
        this.createMessage(ruleId, info, explanation)
      );
    }
    if (
      !this.ignoreRule(ignores, 'HIPAA.Security-CloudTrailEncryptionEnabled') &&
      !hipaaSecurityCloudTrailEncryptionEnabled(node)
    ) {
      const ruleId = 'HIPAA.Security-CloudTrailEncryptionEnabled';
      const info =
        'The trail does not have a KMS key ID or have encryption enabled - (Control ID: 164.312(a)(2)(iv), 164.312(e)(2)(ii)).';
      const explanation =
        'Because sensitive data may exist and to help protect data at rest, ensure encryption is enabled for your AWS CloudTrail trails.';
      Annotations.of(node).addError(
        this.createMessage(ruleId, info, explanation)
      );
    }
    if (
      !this.ignoreRule(
        ignores,
        'HIPAA.Security-CloudTrailLogFileValidationEnabled'
      ) &&
      !hipaaSecurityCloudTrailLogFileValidationEnabled(node)
    ) {
      const ruleId = 'HIPAA.Security-CloudTrailLogFileValidationEnabled';
      const info =
        'The trail does not have log file validation enabled - (Control ID: 164.312(c)(1), 164.312(c)(2)).';
      const explanation =
        'Utilize AWS CloudTrail log file validation to check the integrity of CloudTrail logs. Log file validation helps determine if a log file was modified or deleted or unchanged after CloudTrail delivered it. This feature is built using industry standard algorithms: SHA-256 for hashing and SHA-256 with RSA for digital signing. This makes it computationally infeasible to modify, delete or forge CloudTrail log files without detection.';
      Annotations.of(node).addError(
        this.createMessage(ruleId, info, explanation)
      );
    }
  }

  /**
   * Check CloudWatch Resources
   * @param node the IConstruct to evaluate
   * @param ignores list of ignores for the resource
   */
  private checkCloudWatch(node: CfnResource, ignores: any): void {
    if (
      !this.ignoreRule(ignores, 'HIPAA.Security-CloudWatchAlarmAction') &&
      !hipaaSecurityCloudWatchAlarmAction(node)
    ) {
      const ruleId = 'HIPAA.Security-CloudWatchAlarmAction';
      const info =
        'The CloudWatch alarm does not have at least one alarm action, one INSUFFICIENT_DATA action, or one OK action enabled - (Control ID: 164.312(b)).';
      const explanation =
        'Amazon CloudWatch alarms alert when a metric breaches the threshold for a specified number of evaluation periods. The alarm performs one or more actions based on the value of the metric or expression relative to a threshold over a number of time periods.';
      Annotations.of(node).addError(
        this.createMessage(ruleId, info, explanation)
      );
    }
    if (
      !this.ignoreRule(ignores, 'HIPAA.Security-CloudWatchLogGroupEncrypted') &&
      !hipaaSecurityCloudWatchLogGroupEncrypted(node)
    ) {
      const ruleId = 'HIPAA.Security-CloudWatchLogGroupEncrypted';
      const info =
        'The CloudWatch Log Group is not encrypted with an AWS KMS key - (Control IDs: 164.312(a)(2)(iv), 164.312(e)(2)(ii)).';
      const explanation =
        'To help protect sensitive data at rest, ensure encryption is enabled for your Amazon CloudWatch Log Groups.';
      Annotations.of(node).addError(
        this.createMessage(ruleId, info, explanation)
      );
    }
  }

  /**
   * Check CodeBuild Resources
   * @param node the IConstruct to evaluate
   * @param ignores list of ignores for the resource
   */
  private checkCodeBuild(node: CfnResource, ignores: any): void {
    if (
      !this.ignoreRule(
        ignores,
        'HIPAA.Security-CodeBuildProjectEnvVarAwsCred'
      ) &&
      !hipaaSecurityCodeBuildProjectEnvVarAwsCred(node)
    ) {
      const ruleId = 'HIPAA.Security-CodeBuildProjectEnvVarAwsCred';
      const info =
        'The CodeBuild environment stores sensitive credentials (such as AWS_ACCESS_KEY_ID and/or AWS_SECRET_ACCESS_KEY) as plaintext environment variables - (Control IDs: 164.308(a)(3)(i), 164.308(a)(4)(ii)(A), 164.308(a)(4)(ii)(C), 164.312(a)(1)).';
      const explanation =
        'Do not store these variables in clear text. Storing these variables in clear text leads to unintended data exposure and unauthorized access.';
      Annotations.of(node).addError(
        this.createMessage(ruleId, info, explanation)
      );
    }
    if (
      !this.ignoreRule(
        ignores,
        'HIPAA.Security-CodeBuildProjectSourceRepoUrl'
      ) &&
      !hipaaSecurityCodeBuildProjectSourceRepoUrl(node)
    ) {
      const ruleId = 'HIPAA.Security-CodeBuildProjectSourceRepoUrl';
      const info =
        'The CodeBuild project which utilizes either a GitHub or BitBucket source repository does not utilize OAUTH - (Control IDs: 164.308(a)(3)(i), 164.308(a)(4)(ii)(A), 164.308(a)(4)(ii)(C), 164.312(a)(1)).';
      const explanation =
        'OAUTH is the most secure method of authenticating your CodeBuild application. Use OAuth instead of personal access tokens or a user name and password to grant authorization for accessing GitHub or Bitbucket repositories.';
      Annotations.of(node).addError(
        this.createMessage(ruleId, info, explanation)
      );
    }
  }

  /**
   * Check DMS Resources
   * @param node the IConstruct to evaluate
   * @param ignores list of ignores for the resource
   */
  private checkDMS(node: CfnResource, ignores: any) {
    if (
      !this.ignoreRule(ignores, 'HIPAA.Security-DMSReplicationNotPublic') &&
      !hipaaSecurityDMSReplicationNotPublic(node)
    ) {
      const ruleId = 'HIPAA.Security-DMSReplicationNotPublic';
      const info =
        'The DMS replication instance is public - (Control IDs: 164.308(a)(3)(i), 164.308(a)(4)(ii)(A), 164.308(a)(4)(ii)(C), 164.312(a)(1), 164.312(e)(1)).';
      const explanation =
        'DMS replication instances can contain sensitive information and access control is required for such accounts.';
      Annotations.of(node).addError(
        this.createMessage(ruleId, info, explanation)
      );
    }
  }

  /**
   * Check DynamoDB Resources
   * @param node the IConstruct to evaluate
   * @param ignores list of ignores for the resource
   */
  private checkDynamoDB(node: CfnResource, ignores: any) {
    if (
      !this.ignoreRule(ignores, 'HIPAA.Security-DynamoDBPITREnabled') &&
      !hipaaSecurityDynamoDBPITREnabled(node)
    ) {
      const ruleId = 'HIPAA.Security-DynamoDBPITREnabled';
      const info =
        'The DynamoDB table does not have Point-in-time Recovery enabled - (Control IDs: 164.308(a)(7)(i), 164.308(a)(7)(ii)(A), 164.308(a)(7)(ii)(B)).';
      const explanation =
        'The recovery maintains continuous backups of your table for the last 35 days.';
      Annotations.of(node).addError(
        this.createMessage(ruleId, info, explanation)
      );
    }
  }

  /**
   * Check EC2 Resources
   * @param node the IConstruct to evaluate
   * @param ignores list of ignores for the resource
   */
  private checkEC2(node: CfnResource, ignores: any): void {
    if (
      !this.ignoreRule(
        ignores,
        'HIPAA.Security-EC2InstanceDetailedMonitoringEnabled'
      ) &&
      !hipaaSecurityEC2InstanceDetailedMonitoringEnabled(node)
    ) {
      const ruleId = 'HIPAA.Security-EC2InstanceDetailedMonitoringEnabled';
      const info =
        'The EC2 instance does not have detailed monitoring enabled - (Control IDs: 164.312(b)).';
      const explanation =
        'Detailed monitoring provides additional monitoring information (such as 1-minute period graphs) on the AWS console.';
      Annotations.of(node).addError(
        this.createMessage(ruleId, info, explanation)
      );
    }
    if (
      !this.ignoreRule(ignores, 'HIPAA.Security-EC2InstancesInVPC') &&
      !hipaaSecurityEC2InstancesInVPC(node)
    ) {
      const ruleId = 'HIPAA.Security-EC2InstancesInVPC';
      const info =
        'The EC2 instance is not within a VPC - (Control IDs: 164.308(a)(3)(i), 164.308(a)(4)(ii)(A), 164.308(a)(4)(ii)(C), 164.312(a)(1), 164.312(e)(1)).';
      const explanation =
        'Because of their logical isolation, domains that reside within an Amazon VPC have an extra layer of security when compared to domains that use public endpoints.';
      Annotations.of(node).addError(
        this.createMessage(ruleId, info, explanation)
      );
    }
    if (
      !this.ignoreRule(ignores, 'HIPAA.Security-EC2CheckNoPublicIPs') &&
      !hipaaSecurityEC2InstanceNoPublicIp(node)
    ) {
      const ruleId = 'HIPAA.Security-EC2CheckNoPublicIPs';
      const info =
        'The EC2 instance is associated with a public IP address - (Control IDs: 164.308(a)(3)(i), 164.308(a)(4)(ii)(A), 164.308(a)(4)(ii)(C), 164.312(a)(1), 164.312(e)(1)).';
      const explanation =
        'Amazon EC2 instances can contain sensitive information and access control is required for such resources.';
      Annotations.of(node).addError(
        this.createMessage(ruleId, info, explanation)
      );
    }
  }

  /**
   * Check ECS Resources
   * @param node the IConstruct to evaluate
   * @param ignores list of ignores for the resource
   */
  private checkECS(node: CfnResource, ignores: any): void {
    if (
      !this.ignoreRule(
        ignores,
        'HIPAA.Security-ECSTaskDefinitionUserForHostMode'
      ) &&
      !hipaaSecurityECSTaskDefinitionUserForHostMode(node)
    ) {
      const ruleId = 'HIPAA.Security-ECSTaskDefinitionUserForHostMode';
      const info =
        "The ECS task definition is configured for host networking and has at least one container with definitions with 'privileged' set to false or empty or 'user' set to root or empty - (Control IDs: 164.308(a)(3)(i), 164.308(a)(3)(ii)(A), 164.308(a)(4)(ii)(A), 164.308(a)(4)(ii)(C), 164.312(a)(1)).";
      const explanation =
        'If a task definition has elevated privileges it is because you have specifically opted-in to those configurations. This rule checks for unexpected privilege escalation when a task definition has host networking enabled but the customer has not opted-in to elevated privileges.';
      Annotations.of(node).addError(
        this.createMessage(ruleId, info, explanation)
      );
    }
  }

  /**
   * Check EFS Resources
   * @param node the IConstruct to evaluate
   * @param ignores list of ignores for the resource
   */
  private checkEFS(node: CfnResource, ignores: any) {
    if (
      !this.ignoreRule(ignores, 'HIPAA.Security-EFSEncrypted') &&
      !hipaaSecurityEFSEncrypted(node)
    ) {
      const ruleId = 'HIPAA.Security-EFSEncrypted';
      const info =
        'The EFS does not have encryption at rest enabled - (Control IDs: 164.312(a)(2)(iv), 164.312(e)(2)(ii)).';
      const explanation =
        'Because sensitive data can exist and to help protect data at rest, ensure encryption is enabled for your Amazon Elastic File System (EFS).';
      Annotations.of(node).addError(
        this.createMessage(ruleId, info, explanation)
      );
    }
  }

  /**
   * Check ElastiCache Resources
   * @param node the IConstruct to evaluate
   * @param ignores list of ignores for the resource
   */
  private checkElastiCache(node: CfnResource, ignores: any) {
    if (
      !this.ignoreRule(
        ignores,
        'HIPAA.Security-ElasticacheRedisClusterAutomaticBackup'
      ) &&
      !hipaaSecurityElastiCacheRedisClusterAutomaticBackup(node)
    ) {
      const ruleId = 'HIPAA.Security-ElasticacheRedisClusterAutomaticBackup';
      const info =
        'The ElastiCache Redis cluster does not retain automatic backups for at least 15 days - (Control IDs: 164.308(a)(7)(i), 164.308(a)(7)(ii)(A), 164.308(a)(7)(ii)(B)).';
      const explanation =
        'Automatic backups can help guard against data loss. If a failure occurs, you can create a new cluster, which restores your data from the most recent backup.';
      Annotations.of(node).addError(
        this.createMessage(ruleId, info, explanation)
      );
    }
  }

  /**
   * Check Elastic Beanstalk Resources
   * @param node the IConstruct to evaluate
   * @param ignores list of ignores for the resource
   */
  private checkElasticBeanstalk(node: CfnResource, ignores: any): void {
    if (
      !this.ignoreRule(
        ignores,
        'HIPAA.Security-ElasticBeanstalkEnhancedHealthReportingEnabled'
      ) &&
      !hipaaSecurityElasticBeanstalkEnhancedHealthReportingEnabled(node)
    ) {
      const ruleId =
        'HIPAA.Security-ElasticBeanstalkEnhancedHealthReportingEnabled';
      const info =
        'The Elastic Beanstalk environment does not have enhanced health reporting enabled - (Control ID: 164.312(b)).';
      const explanation =
        'AWS Elastic Beanstalk enhanced health reporting enables a more rapid response to changes in the health of the underlying infrastructure. These changes could result in a lack of availability of the application. Elastic Beanstalk enhanced health reporting provides a status descriptor to gauge the severity of the identified issues and identify possible causes to investigate.';
      Annotations.of(node).addError(
        this.createMessage(ruleId, info, explanation)
      );
    }
  }

  /**
   * Check Elastic Load Balancer Resources
   * @param node the IConstruct to evaluate
   * @param ignores list of ignores for the resource
   */
  private checkELB(node: CfnResource, ignores: any): void {
    if (
      !this.ignoreRule(
        ignores,
        'HIPAA.Security-ALBHttpDropInvalidHeaderEnabled'
      ) &&
      !hipaaSecurityALBHttpDropInvalidHeaderEnabled(node)
    ) {
      const ruleId = 'HIPAA.Security-ALBHttpDropInvalidHeaderEnabled';
      const info =
        'The ALB does not have invalid HTTP header dropping enabled - (Control IDs: 164.312(a)(2)(iv), 164.312(e)(1), 164.312(e)(2)(i), 164.312(e)(2)(ii)).';
      const explanation =
        'Ensure that your Application Load Balancers (ALB) are configured to drop http headers. Because sensitive data can exist, enable encryption in transit to help protect that data.';
      Annotations.of(node).addError(
        this.createMessage(ruleId, info, explanation)
      );
    }
    if (
      !this.ignoreRule(ignores, 'HIPAA.Security-ALBHttpToHttpsRedirection') &&
      !hipaaSecurityALBHttpToHttpsRedirection(node)
    ) {
      const ruleId = 'HIPAA.Security-ALBHttpToHttpsRedirection';
      const info =
        "The ALB's HTTP listeners are not configured to redirect to HTTPS - (Control IDs: 164.312(a)(2)(iv), 164.312(e)(1), 164.312(e)(2)(i), 164.312(e)(2)(ii)).";
      const explanation =
        'To help protect data in transit, ensure that your Application Load Balancer automatically redirects unencrypted HTTP requests to HTTPS. Because sensitive data can exist, enable encryption in transit to help protect that data.';
      Annotations.of(node).addError(
        this.createMessage(ruleId, info, explanation)
      );
    }
    if (
      !this.ignoreRule(ignores, 'HIPAA.Security-ELBACMCertificateRequired') &&
      !hipaaSecurityELBACMCertificateRequired(node)
    ) {
      const ruleId = 'HIPAA.Security-ELBACMCertificateRequired';
      const info =
        'The CLB does not utilize an SSL certificate provided by ACM (Amazon Certificate Manager) - (Control IDs: 164.312(a)(2)(iv), 164.312(e)(1), 164.312(e)(2)(i), 164.312(e)(2)(ii)).';
      const explanation =
        'Because sensitive data can exist and to help protect data at transit, ensure encryption is enabled for your Elastic Load Balancing. Use AWS Certificate Manager to manage, provision and deploy public and private SSL/TLS certificates with AWS services and internal resources.';
      Annotations.of(node).addError(
        this.createMessage(ruleId, info, explanation)
      );
    }
    if (
      !this.ignoreRule(
        ignores,
        'HIPAA.Security-ELBCrossZoneBalancingEnabled'
      ) &&
      !hipaaSecurityELBCrossZoneBalancingEnabled(node)
    ) {
      const ruleId = 'HIPAA.Security-ELBCrossZoneBalancingEnabled';
      const info =
        'The CLB does not balance traffic between at least 2 Availability Zones - (Control IDs: 164.308(a)(7)(i), 164.308(a)(7)(ii)(C)).';
      const explanation =
        'The cross-zone load balancing reduces the need to maintain equivalent numbers of instances in each enabled availability zone.';
      Annotations.of(node).addError(
        this.createMessage(ruleId, info, explanation)
      );
    }
    if (
      !this.ignoreRule(
        ignores,
        'HIPAA.Security-ELBDeletionProtectionEnabled'
      ) &&
      !hipaaSecurityELBDeletionProtectionEnabled(node)
    ) {
      const ruleId = 'HIPAA.Security-ELBDeletionProtectionEnabled';
      const info =
        'The ALB, NLB, or GLB does not have deletion protection enabled - (Control IDs: 164.308(a)(7)(i), 164.308(a)(7)(ii)(C)).';
      const explanation =
        'Use this feature to prevent your load balancer from being accidentally or maliciously deleted, which can lead to loss of availability for your applications.';
      Annotations.of(node).addError(
        this.createMessage(ruleId, info, explanation)
      );
    }
    if (
      !this.ignoreRule(ignores, 'HIPAA.Security-ELBLoggingEnabled') &&
      !hipaaSecurityELBLoggingEnabled(node)
    ) {
      const ruleId = 'HIPAA.Security-ELBLoggingEnabled';
      const info =
        'The ELB does not have logging enabled - (Control ID: 164.312(b)).';
      const explanation =
        "Elastic Load Balancing activity is a central point of communication within an environment. Ensure ELB logging is enabled. The collected data provides detailed information about requests sent to The ELB. Each log contains information such as the time the request was received, the client's IP address, latencies, request paths, and server responses.";
      Annotations.of(node).addError(
        this.createMessage(ruleId, info, explanation)
      );
    }
    if (
      !this.ignoreRule(ignores, 'HIPAA.Security-ELBTlsHttpsListenersOnly') &&
      !hipaaSecurityELBTlsHttpsListenersOnly(node)
    ) {
      const ruleId = 'HIPAA.Security-ELBTlsHttpsListenersOnly';
      const info =
        'The CLB does not restrict its listeners to only the SSL and HTTPS protocols - (Control IDs: 164.312(a)(2)(iv), 164.312(e)(1), 164.312(e)(2)(i), 164.312(e)(2)(ii)).';
      const explanation =
        'Because sensitive data can exist, enable encryption in transit to help protect that data.';
      Annotations.of(node).addError(
        this.createMessage(ruleId, info, explanation)
      );
    }
    if (
      !this.ignoreRule(ignores, 'HIPAA.Security-ELBv2ACMCertificateRequired') &&
      !hipaaSecurityELBv2ACMCertificateRequired(node)
    ) {
      const ruleId = 'HIPAA.Security-ELBv2ACMCertificateRequired';
      const info =
        'The ALB, NLB, or GLB listener does not utilize an SSL certificate provided by ACM (Amazon Certificate Manager) - (Control IDs: 164.312(a)(2)(iv), 164.312(e)(2)(ii)).';
      const explanation =
        'Because sensitive data can exist and to help protect data at transit, ensure encryption is enabled for your Elastic Load Balancing. Use AWS Certificate Manager to manage, provision and deploy public and private SSL/TLS certificates with AWS services and internal resources.';
      Annotations.of(node).addError(
        this.createMessage(ruleId, info, explanation)
      );
    }
  }

  /**
   * Check EMR Resources
   * @param node the IConstruct to evaluate
   * @param ignores list of ignores for the resource
   */
  private checkEMR(node: CfnResource, ignores: any) {
    if (
      !this.ignoreRule(ignores, 'HIPAA.Security-EMRKerberosEnabled') &&
      !hipaaSecurityEMRKerberosEnabled(node)
    ) {
      const ruleId = 'HIPAA.Security-EMRKerberosEnabled';
      const info =
        'The EMR cluster does not have Kerberos enabled - (Control IDs: 164.308(a)(3)(i), 164.308(a)(3)(ii)(A), 164.308(a)(3)(ii)(B), 164.308(a)(4)(i), 164.308(a)(4)(ii)(A), 164.308(a)(4)(ii)(B), 164.308(a)(4)(ii)(C), 164.312(a)(1)).';
      const explanation =
        'The access permissions and authorizations can be managed and incorporated with the principles of least privilege and separation of duties, by enabling Kerberos for Amazon EMR clusters.';
      Annotations.of(node).addError(
        this.createMessage(ruleId, info, explanation)
      );
    }
  }

  /**
   * Check IAM Resources
   * @param node the IConstruct to evaluate
   * @param ignores list of ignores for the resource
   */
  private checkIAM(node: CfnResource, ignores: any): void {
    if (
      !this.ignoreRule(ignores, 'HIPAA.Security-IAMNoInlinePolicy') &&
      !hipaaSecurityIAMNoInlinePolicy(node)
    ) {
      const ruleId = 'HIPAA.Security-IAMNoInlinePolicy';
      const info =
        'The IAM Group, User, or Role contains an inline policy - (Control IDs: 164.308(a)(3)(i), 164.308(a)(3)(ii)(A), 164.308(a)(3)(ii)(B), 164.308(a)(4)(i), 164.308(a)(4)(ii)(A), 164.308(a)(4)(ii)(B), 164.308(a)(4)(ii)(C), 164.312(a)(1)).';
      const explanation =
        'AWS recommends to use managed policies instead of inline policies. The managed policies allow reusability, versioning and rolling back, and delegating permissions management.';
      Annotations.of(node).addError(
        this.createMessage(ruleId, info, explanation)
      );
    }
    if (
      !this.ignoreRule(
        ignores,
        'HIPAA.Security-IAMPolicyNoStatementsWithAdminAccess'
      ) &&
      !hipaaSecurityIAMPolicyNoStatementsWithAdminAccess(node)
    ) {
      const ruleId = 'HIPAA.Security-IAMPolicyNoStatementsWithAdminAccess';
      const info =
        'The IAM policy grants admin access - (Control IDs: 164.308(a)(3)(i), 164.308(a)(3)(ii)(A), 164.308(a)(3)(ii)(B), 164.308(a)(4)(i), 164.308(a)(4)(ii)(A), 164.308(a)(4)(ii)(B), 164.308(a)(4)(ii)(C), 164.312(a)(1)).';
      const explanation =
        'AWS Identity and Access Management (IAM) can help you incorporate the principles of least privilege and separation of duties with access permissions and authorizations, restricting policies from containing "Effect": "Allow" with "Action": "*" over "Resource": "*". Allowing users to have more privileges than needed to complete a task may violate the principle of least privilege and separation of duties.';
      Annotations.of(node).addError(
        this.createMessage(ruleId, info, explanation)
      );
    }

    if (
      !this.ignoreRule(
        ignores,
        'HIPAA.Security-IAMPolicyNoStatementsWithFullAccess'
      ) &&
      !hipaaSecurityIAMPolicyNoStatementsWithFullAccess(node)
    ) {
      const ruleId = 'HIPAA.Security-IAMPolicyNoStatementsWithFullAccess';
      const info =
        'The IAM policy grants full access - (Control IDs: 164.308(a)(3)(i), 164.308(a)(3)(ii)(A), 164.308(a)(3)(ii)(B), 164.308(a)(4)(i), 164.308(a)(4)(ii)(A), 164.308(a)(4)(ii)(B), 164.308(a)(4)(ii)(C), 164.312(a)(1)).';
      const explanation =
        'Ensure IAM Actions are restricted to only those actions that are needed. Allowing users to have more privileges than needed to complete a task may violate the principle of least privilege and separation of duties.';
      Annotations.of(node).addError(
        this.createMessage(ruleId, info, explanation)
      );
    }
    if (
      !this.ignoreRule(ignores, 'HIPAA.Security-IAMUserGroupMembership') &&
      !hipaaSecurityIAMUserGroupMembership(node)
    ) {
      const ruleId = 'HIPAA.Security-IAMUserGroupMembership';
      const info =
        'The IAM user does not belong to any group(s) - (Control IDs: 164.308(a)(3)(i), 164.308(a)(3)(ii)(A), 164.308(a)(3)(ii)(B), 164.308(a)(4)(i), 164.308(a)(4)(ii)(A), 164.308(a)(4)(ii)(B), 164.308(a)(4)(ii)(C), 164.312(a)(1)).';
      const explanation =
        'AWS Identity and Access Management (IAM) can help you restrict access permissions and authorizations, by ensuring IAM users are members of at least one group. Allowing users more privileges than needed to complete a task may violate the principle of least privilege and separation of duties.';
      Annotations.of(node).addError(
        this.createMessage(ruleId, info, explanation)
      );
    }

    if (
      !this.ignoreRule(ignores, 'HIPAA.Security-IAMUserNoPolicies') &&
      !hipaaSecurityIAMUserNoPolicies(node)
    ) {
      const ruleId = 'HIPAA.Security-IAMUserNoPolicies';
      const info =
        'The IAM policy is attached at the user level - (Control IDs: 164.308(a)(3)(i), 164.308(a)(3)(ii)(A), 164.308(a)(3)(ii)(B), 164.308(a)(4)(i), 164.308(a)(4)(ii)(A), 164.308(a)(4)(ii)(B), 164.308(a)(4)(ii)(C), 164.312(a)(1)).';
      const explanation =
        'Assigning privileges at the group or the role level helps to reduce opportunity for an identity to receive or retain excessive privileges.';
      Annotations.of(node).addError(
        this.createMessage(ruleId, info, explanation)
      );
    }
  }

  /**
   * Check Lambda Resources
   * @param node the IConstruct to evaluate
   * @param ignores list of ignores for the resource
   */
  private checkLambda(node: CfnResource, ignores: any) {
    if (
      !this.ignoreRule(ignores, 'HIPAA.Security-LambdaConcurrency') &&
      !hipaaSecurityLambdaConcurrency(node)
    ) {
      const ruleId = 'HIPAA.Security-LambdaConcurrency';
      const info =
        'The Lambda function is not configured with function-level concurrent execution limits - (Control ID: 164.312(b)).';
      const explanation =
        "Ensure that a Lambda function's concurrency high and low limits are established. This can assist in baselining the number of requests that your function is serving at any given time.";
      Annotations.of(node).addError(
        this.createMessage(ruleId, info, explanation)
      );
    }
    if (
      !this.ignoreRule(ignores, 'HIPAA.Security-LambdaDlq') &&
      !hipaaSecurityLambdaDlq(node)
    ) {
      const ruleId = 'HIPAA.Security-LambdaDlq';
      const info =
        'The Lambda function is not configured with a dead-letter configuration - (Control ID: 164.312(b)).';
      const explanation =
        'Notify the appropriate personnel through Amazon Simple Queue Service (Amazon SQS) or Amazon Simple Notification Service (Amazon SNS) when a function has failed.';
      Annotations.of(node).addError(
        this.createMessage(ruleId, info, explanation)
      );
    }
    if (
      !this.ignoreRule(ignores, 'HIPAA.Security-LambdaInsideVPC') &&
      !hipaaSecurityLambdaInsideVPC(node)
    ) {
      const ruleId = 'HIPAA.Security-LambdaInsideVPC';
      const info =
        'The Lambda function is not VPC enabled - (Control IDs: 164.308(a)(3)(i), 164.308(a)(4)(ii)(A), 164.308(a)(4)(ii)(C), 164.312(a)(1), 164.312(e)(1)).';
      const explanation =
        'Because of their logical isolation, domains that reside within an Amazon VPC have an extra layer of security when compared to domains that use public endpoints.';
      Annotations.of(node).addError(
        this.createMessage(ruleId, info, explanation)
      );
    }
  }

  /**
   * Check OpenSearch Resources
   * @param node the IConstruct to evaluate
   * @param ignores list of ignores for the resource
   */
  private checkOpenSearch(node: CfnResource, ignores: any) {
    if (
      !this.ignoreRule(ignores, 'HIPAA.Security-OpenSearchEncryptedAtRest') &&
      !hipaaSecurityOpenSearchEncryptedAtRest(node)
    ) {
      const ruleId = 'HIPAA.Security-OpenSearchEncryptedAtRest';
      const info =
        'The OpenSearch Service domain does not have encryption at rest enabled - (Control IDs: 164.312(a)(2)(iv), 164.312(e)(2)(ii)).';
      const explanation =
        'Because sensitive data can exist and to help protect data at rest, ensure encryption is enabled for your Amazon OpenSearch Service (OpenSearch Service) domains.';
      Annotations.of(node).addError(
        this.createMessage(ruleId, info, explanation)
      );
    }
    if (
      !this.ignoreRule(ignores, 'HIPAA.Security-OpenSearchInVPCOnly') &&
      !hipaaSecurityOpenSearchInVPCOnly(node)
    ) {
      const ruleId = 'HIPAA.Security-OpenSearchInVPCOnly';
      const info =
        'The OpenSearch Service domain is not running within a VPC - (Control IDs: 164.308(a)(3)(i), 164.308(a)(4)(ii)(A), 164.308(a)(4)(ii)(C), 164.312(a)(1), 164.312(e)(1)).';
      const explanation =
        'VPCs help secure your AWS resources and provide an extra layer of protection.';
      Annotations.of(node).addError(
        this.createMessage(ruleId, info, explanation)
      );
    }
    if (
      !this.ignoreRule(ignores, 'HIPAA.Security-OpenSearchLogsToCloudWatch') &&
      !hipaaSecurityOpenSearchLogsToCloudWatch(node)
    ) {
      const ruleId = 'HIPAA.Security-OpenSearchLogsToCloudWatch';
      const info =
        'The OpenSearch Service domain does not stream error logs (ES_APPLICATION_LOGS) to CloudWatch Logs - (Control IDs: 164.308(a)(3)(ii)(A), 164.312(b)).';
      const explanation =
        'Ensure Amazon OpenSearch Service domains have error logs enabled and streamed to Amazon CloudWatch Logs for retention and response. Domain error logs can assist with security and access audits, and can help to diagnose availability issues.';
      Annotations.of(node).addError(
        this.createMessage(ruleId, info, explanation)
      );
    }
    if (
      !this.ignoreRule(
        ignores,
        'HIPAA.Security-OpenSearchNodeToNodeEncryption'
      ) &&
      !hipaaSecurityOpenSearchNodeToNodeEncryption(node)
    ) {
      const ruleId = 'HIPAA.Security-OpenSearchNodeToNodeEncryption';
      const info =
        'The OpenSearch Service domain does not have node-to-node encryption enabled - (Control IDs: 164.312(a)(2)(iv), 164.312(e)(1), 164.312(e)(2)(i), 164.312(e)(2)(ii)).';
      const explanation =
        'Because sensitive data can exist, enable encryption in transit to help protect that data within your Amazon OpenSearch Service (OpenSearch Service) domains.';
      Annotations.of(node).addError(
        this.createMessage(ruleId, info, explanation)
      );
    }
  }

  //   /**
  //    * Check RDS Resources
  //    * @param node the IConstruct to evaluate
  //    * @param ignores list of ignores for the resource
  //    */
  //   private checkRDS(node: CfnResource, ignores: any): void {}

  //   /**
  //    * Check Redshift Resources
  //    * @param node the IConstruct to evaluate
  //    * @param ignores list of ignores for the resource
  //    */
  //   private checkRedshift(node: CfnResource, ignores: any): void {}

  //   /**
  //    * Check S3 Resources
  //    * @param node the IConstruct to evaluate
  //    * @param ignores list of ignores for the resource
  //    */
  //   private checkS3(node: CfnResource, ignores: any): void {}

  //   /**
  //    * Check SageMaker Resources
  //    * @param node the IConstruct to evaluate
  //    * @param ignores list of ignores for the resource
  //    */
  //   private checkSageMaker(node: CfnResource, ignores: any): void {}

  //   /**
  //    * Check Secrets Manager Resources
  //    * @param node the IConstruct to evaluate
  //    * @param ignores list of ignores for the resource
  //    */
  //   private checkSecretsManager(node: CfnResource, ignores: any): void {}

  //   /**
  //    * Check SNS Resources
  //    * @param node the IConstruct to evaluate
  //    * @param ignores list of ignores for the resource
  //    */
  //   private checkSNS(node: CfnResource, ignores: any): void {}

  //   /**
  //    * Check VPC Resources
  //    * @param node the IConstruct to evaluate
  //    * @param ignores list of ignores for the resource
  //    */
  //   private checkVPC(node: CfnResource, ignores: any): void {}
}<|MERGE_RESOLUTION|>--- conflicted
+++ resolved
@@ -51,19 +51,16 @@
 } from './rules/elb';
 import { hipaaSecurityEMRKerberosEnabled } from './rules/emr';
 import {
-<<<<<<< HEAD
   hipaaSecurityIAMNoInlinePolicy,
   hipaaSecurityIAMPolicyNoStatementsWithAdminAccess,
   hipaaSecurityIAMPolicyNoStatementsWithFullAccess,
   hipaaSecurityIAMUserGroupMembership,
   hipaaSecurityIAMUserNoPolicies,
 } from './rules/iam';
-=======
   hipaaSecurityLambdaConcurrency,
   hipaaSecurityLambdaDlq,
   hipaaSecurityLambdaInsideVPC,
 } from './rules/lambda';
->>>>>>> 35e6f337
 import {
   hipaaSecurityOpenSearchEncryptedAtRest,
   hipaaSecurityOpenSearchInVPCOnly,
@@ -94,13 +91,8 @@
       this.checkElasticBeanstalk(node, ignores);
       this.checkELB(node, ignores);
       this.checkEMR(node, ignores);
-<<<<<<< HEAD
       this.checkIAM(node, ignores);
-      // this.checkLambda(node, ignores);
-=======
-      // this.checkIAM(node, ignores);
       this.checkLambda(node, ignores);
->>>>>>> 35e6f337
       this.checkOpenSearch(node, ignores);
       // this.checkRDS(node, ignores);
       // this.checkRedshift(node, ignores);
