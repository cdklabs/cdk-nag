--- conflicted
+++ resolved
@@ -20,9 +20,7 @@
   hipaaSecurityCloudTrailEncryptionEnabled,
   hipaaSecurityCloudTrailLogFileValidationEnabled,
 } from './rules/cloudtrail';
-<<<<<<< HEAD
 import { hipaaSecurityDynamoDBPITREnabled } from './rules/dynamodb';
-=======
 import {
   hipaaSecurityCloudWatchAlarmAction,
   hipaaSecurityCloudWatchLogGroupEncrypted,
@@ -32,7 +30,6 @@
   hipaaSecurityCodeBuildProjectSourceRepoUrl,
 } from './rules/codebuild';
 import { hipaaSecurityDMSReplicationNotPublic } from './rules/dms';
->>>>>>> a9a70229
 import {
   hipaaSecurityEC2InstanceDetailedMonitoringEnabled,
   hipaaSecurityEC2InstancesInVPC,
@@ -54,13 +51,8 @@
       this.checkCodeBuild(node, ignores);
       this.checkCloudWatch(node, ignores);
       // this.checkCodeBuild(node, ignores);
-<<<<<<< HEAD
-      // this.checkDMS(node, ignores);
+      this.checkDMS(node, ignores);
       this.checkDynamoDB(node, ignores);
-=======
-      this.checkDMS(node, ignores);
-      // this.checkDynamoDB(node, ignores);
->>>>>>> a9a70229
       this.checkEC2(node, ignores);
       // this.checkECS(node, ignores);
       // this.checkEFS(node, ignores);
