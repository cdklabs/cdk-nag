/*
Copyright Amazon.com, Inc. or its affiliates. All Rights Reserved.
SPDX-License-Identifier: Apache-2.0
*/

export * from './AwsSolutions/aws-solutions';
<<<<<<< HEAD
export * from './common';
export * from './NIST-800-53/nist-800-53';
=======
export * from './NIST-800-53/nist-800-53';
export * from './common';
>>>>>>> 06790c26
<|MERGE_RESOLUTION|>--- conflicted
+++ resolved
@@ -4,10 +4,6 @@
 */
 
 export * from './AwsSolutions/aws-solutions';
-<<<<<<< HEAD
-export * from './common';
-export * from './NIST-800-53/nist-800-53';
-=======
 export * from './NIST-800-53/nist-800-53';
 export * from './common';
->>>>>>> 06790c26
+export * from './NIST-800-53/nist-800-53';