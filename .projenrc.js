/*
Copyright Amazon.com, Inc. or its affiliates. All Rights Reserved.
SPDX-License-Identifier: Apache-2.0
*/
const { awscdk, vscode } = require('projen');
const project = new awscdk.AwsCdkConstructLibrary({
  author: 'Arun Donti',
  authorAddress: 'donti@amazon.com',
<<<<<<< HEAD
  cdkVersion: '2.176.0',
=======
  cdkVersion: '2.156.0',
  jsiiVersion: '5.8',
>>>>>>> 1074963e
  defaultReleaseBranch: 'main',
  majorVersion: 2,
  npmDistTag: 'latest',
  name: 'cdk-nag',
  description:
    'Check CDK v2 applications for best practices using a combination on available rule packs.',
  repositoryUrl: 'https://github.com/cdklabs/cdk-nag.git',
  devDeps: ['@aws-cdk/assert@^2.18'],
  publishToPypi: {
    distName: 'cdk-nag',
    module: 'cdk_nag',
  },
  publishToNuget: {
    packageId: 'Cdklabs.CdkNag',
    dotNetNamespace: 'Cdklabs.CdkNag',
  },
  publishToMaven: {
    mavenGroupId: 'io.github.cdklabs',
    javaPackage: 'io.github.cdklabs.cdknag',
    mavenArtifactId: 'cdknag',
    mavenServerId: 'central-ossrh',
  },
  publishToGo: {
    moduleName: 'github.com/cdklabs/cdk-nag-go',
    gitUserName: 'cdklabs-automation',
    gitUserEmail: 'cdklabs-automation@amazon.com',
  },
  projenUpgradeSecret: 'PROJEN_GITHUB_TOKEN',
  autoApproveOptions: {
    allowedUsernames: ['cdklabs-automation', 'dontirun'],
    secret: 'GITHUB_TOKEN',
  },
  autoApproveUpgrades: true,
  depsUpgradeOptions: {
    ignoreProjen: false,
    workflowOptions: {
      labels: ['auto-approve'],
      secret: 'PROJEN_GITHUB_TOKEN',
    },
  },
  eslintOptions: { prettier: true },
  buildWorkflow: true,
  release: true,
  gitignore: ['.vscode', '**/.DS_Store'],
});
project.package.addField('prettier', {
  singleQuote: true,
  semi: true,
  trailingComma: 'es5',
});
project.eslint.addRules({
  'prettier/prettier': [
    'error',
    { singleQuote: true, semi: true, trailingComma: 'es5' },
  ],
});
eslint = project.tasks
  .tryFind('eslint')
  .prependExec('npx prettier --write RULES.md');
setup = project.addTask('dev-container-setup', {
  exec: 'sudo chown superchain . -R',
});
def = project.tasks.tryFind('default');
def.prependExec('python3 -m pip install pre-commit && pre-commit install');

new vscode.DevContainer(project, {
  features: [
    { name: 'docker-in-docker' },
    { name: 'ghcr.io/devcontainers/features/github-cli' },
  ],
  tasks: [setup, def],
  dockerImage: {
    containerUser: 'superchain',
    remoteUser: 'superchain',
    extensions: ['dbaeumer.vscode-eslint'],
    dockerFile: './Dockerfile',
  },
});
project.synth();<|MERGE_RESOLUTION|>--- conflicted
+++ resolved
@@ -6,12 +6,8 @@
 const project = new awscdk.AwsCdkConstructLibrary({
   author: 'Arun Donti',
   authorAddress: 'donti@amazon.com',
-<<<<<<< HEAD
   cdkVersion: '2.176.0',
-=======
-  cdkVersion: '2.156.0',
   jsiiVersion: '5.8',
->>>>>>> 1074963e
   defaultReleaseBranch: 'main',
   majorVersion: 2,
   npmDistTag: 'latest',
